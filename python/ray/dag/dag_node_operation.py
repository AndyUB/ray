--- conflicted
+++ resolved
@@ -79,13 +79,8 @@
         # The collective group is a set of nodes that belong to the same
         # collective operation. Each node is represented by a tuple of its
         # task idx and type.
-<<<<<<< HEAD
         self.collective_group_idxs: Set[Tuple[int, _DAGNodeOperationType]] = set()
         # The ready collective nodes are the nodes that are ready to be executed,
-=======
-        self.collective_group: Set[Tuple[int, _DAGNodeOperationType]] = set()
-        # The ready collective nodes are the nodes in the collective group that are ready to be executed,
->>>>>>> 7ebe4515
         # i.e., their in-degrees are zero. When a collective node is ready, it
         # will be added to the ready collective nodes of all the nodes in its
         # collective group.
@@ -286,13 +281,8 @@
         # An NCCL compute node is picked. NCCL is a blocking operation, so we need
         # to pick all the corresponding NCCL compute nodes in its collective group
         # to avoid a deadlock.
-<<<<<<< HEAD
         for collective_node_metadata in top_priority_node.collective_group_idxs:
             task_idx, op_type = collective_node_metadata[0], collective_node_metadata[1]
-=======
-        for collective_node_metadata in top_priority_node.collective_group:
-            task_idx, op_type = collective_node_metadata
->>>>>>> 7ebe4515
             collective_node = graph[task_idx][op_type]
             assert collective_node.is_nccl_collective and collective_node.is_ready
             if collective_node != top_priority_node:
