from functools import total_ordering
from enum import Enum
from typing import Set, Tuple, List, Dict
import ray
import heapq
from collections import defaultdict


class _DAGNodeOperationType(Enum):
    """
    There are three types of operations that a DAG node can perform:
    1. READ: Read from an input channel.
    2. COMPUTE: Execute the method corresponding to the node.
    3. WRITE: Write to an output channel.
    """

    READ = "READ"
    COMPUTE = "COMPUTE"
    WRITE = "WRITE"


class _DAGNodeOperation:
    def __init__(
        self,
        exec_task_idx: int,
        operation_type: _DAGNodeOperationType,
    ):
        """
        Args:
            exec_task_idx: The index of the task that this operation belongs to
                in the actor's ExecutableTask list. The index is not the same
                as bind_index because there may be more tasks bound to an actor
                than tasks that appear in the current compiled DAG.
            operation_type: The type of operation to perform.
        """
        self.exec_task_idx = exec_task_idx
        self.type = operation_type


@total_ordering
class _DAGOperationGraphNode:
    def __init__(
        self,
        operation: _DAGNodeOperation,
        task_idx: int,
        actor_handle: "ray.actor.ActorHandle",
        requires_nccl: bool,
    ):
        """
        _DAGOperationGraphNode represents a node in the DAG operation graph.
        It contains information about the node's in-degree, out-degree, edges,
        and the operation it performs.

        Args:
            operation: The operation that this node performs. The operation
                can be a READ, COMPUTE, or WRITE operation.
            task_idx: A unique index which can be used to index into
                `CompiledDAG.idx_to_task` to get the corresponding task.
            actor_handle: The actor handle to which this operation belongs.
            requires_nccl: Whether this operation requires NCCL.
        """
        self.operation = operation
        self.task_idx = task_idx
        self.actor_handle = actor_handle
        self.requires_nccl = requires_nccl
        # The in_edges and out_edges are sets of tuples. Each tuple contains
        # an integer `task_idx`, which can be used to index into `idx_to_task`
        # to get the corresponding task, and a `_DAGNodeOperationType`, which can
        # be READ, COMPUTE, or WRITE.
        self.in_edges: Set[Tuple[int, _DAGNodeOperationType]] = set()
        self.out_edges: Set[Tuple[int, _DAGNodeOperationType]] = set()

    @property
    def in_degree(self) -> int:
        return len(self.in_edges)

    def __lt__(self, other: "_DAGOperationGraphNode"):
        """
        This function defines the order of the nodes in the priority queue used in
        `_select_next_nodes`. The priority queue is a min-heap, so the node with
        higher priority is considered "less than" the other node.
        """
        # If two nodes belong to the same actor, select the one with
        # the smaller `exec_task_idx`.
        if self.actor_handle == other.actor_handle:
            return self.operation.exec_task_idx < other.operation.exec_task_idx
        # If two nodes belong to different actors and one of them is an NCCL
        # write node, select the one that is not an NCCL write node.
        is_nccl_write = (
            self.operation.type == _DAGNodeOperationType.WRITE and self.requires_nccl
        )
        other_is_nccl_write = (
            other.operation.type == _DAGNodeOperationType.WRITE and other.requires_nccl
        )
        if is_nccl_write != other_is_nccl_write:
            return not is_nccl_write
        # If two nodes belong to different actors and both are either NCCL write
        # nodes or neither are NCCL write nodes, select the one with the smaller
        # `exec_task_idx`. If they have the same `exec_task_idx`, select the one
        # with the smaller `task_idx`.
        if self.operation.exec_task_idx != other.operation.exec_task_idx:
            return self.operation.exec_task_idx < other.operation.exec_task_idx
        return self.task_idx < other.task_idx

    def __eq__(self, other: "_DAGOperationGraphNode"):
        """
        Two operations are equal only when they have the same `exec_task_idx` and `type`
        and belong to the same actor.
        """
        return (
            self.actor_handle == other.actor_handle
            and self.operation.exec_task_idx == other.operation.exec_task_idx
            and self.operation.type == other.operation.type
        )

    def __hash__(self):
        """
        An operation is uniquely identified by its `task_idx` and type.
        """
        return hash((self.operation, self.task_idx))


def _add_edge(from_node: _DAGOperationGraphNode, to_node: _DAGOperationGraphNode):
    """
    Add an edge from `from_node` to `to_node`. An edge is a tuple of
    the operation's `task_idx` and type.
    """
    from_node.out_edges.add((to_node.task_idx, to_node.operation.type))
    to_node.in_edges.add((from_node.task_idx, from_node.operation.type))


def _select_next_nodes(
    actor_to_candidates: Dict["ray._raylet.ActorID", List[_DAGOperationGraphNode]],
    graph: Dict[int, Dict[_DAGNodeOperationType, _DAGOperationGraphNode]],
):
    """
    This function selects the next nodes for topological sort to generate execution
    schedule. If there are multiple candidate _DAGOperationGraphNodes, select the node
    with the top priority based on the following rules:

    #1  If two candidate nodes belong to the same actor, select the one with
        the smaller `exec_task_idx`.

    #2  If two candidate nodes belong to different actors and both are either NCCL
        write nodes or neither are NCCL write nodes, select the one with the smaller
        `exec_task_idx`. If they have the same `exec_task_idx`, select the one with the
        smaller `task_idx`.

    #3  If two candidate nodes belong to different actors and one of them is an NCCL
        write node, select the one that is not an NCCL write node.

    For the implementation details, we maintain a priority queue for each actor,
    where the head of the priority queue is the node with the smallest `exec_task_idx`.

    If the selected node is an NCCL write node, select all its immediately downstream
    nodes, which are NCCL read nodes, regardless of whether the downstream nodes are
    heads of their own priority queues. In that case, this function only removes the
    NCCL write node, which is also the head of a priority queue. Other nodes will be
    removed in the following iterations. The NCCL read nodes will be returned even
    though they should not yet be in the candidate list.

    Args:
        actor_to_candidates: A dictionary mapping an actor id to a list of
            candidate nodes. The list is maintained as a priority queue, so
            the head of the queue, i.e., `candidates[0]`, is the node with
            the smallest `bind_index`.
        graph: A dictionary mapping the index of a task to a dictionary of its
            _DAGOperationGraphNodes for different operations.

    Returns:
        A list of _DAGOperationGraphNodes to be placed into the corresponding
        execution schedules.
    """
    top_priority_node = None
    next_nodes: List[_DAGOperationGraphNode] = []
    for _, candidates in actor_to_candidates.items():
        if len(candidates) == 0:
            continue
        if top_priority_node is None or candidates[0] < top_priority_node:
            top_priority_node = candidates[0]
    assert top_priority_node is not None
    next_nodes.append(
        heapq.heappop(actor_to_candidates[top_priority_node.actor_handle._actor_id])
    )

    if not (
        top_priority_node.operation.type == _DAGNodeOperationType.WRITE
        and top_priority_node.requires_nccl
    ):
        assert len(next_nodes) == 1
        return next_nodes

    # An NCCL write node is picked. NCCL is a blocking operation, so we need to pick all
    # the corresponding NCCL read nodes to avoid a deadlock.
    for downstream_node_metadata in top_priority_node.out_edges:
        task_idx, op_type = downstream_node_metadata[0], downstream_node_metadata[1]
        downstream_node = graph[task_idx][op_type]
        assert downstream_node.operation.type == _DAGNodeOperationType.READ
        next_nodes.append(downstream_node)
    assert len(next_nodes) == 1 + len(top_priority_node.out_edges)
    return next_nodes


def _build_dag_node_operation_graph(
    idx_to_task: Dict[int, "ray.dag.compiled_dag_node.CompiledTask"],
    actor_to_operation_nodes: Dict[
        "ray.actor.ActorHandle", List[List[_DAGOperationGraphNode]]
    ],
) -> Dict[int, Dict[_DAGNodeOperationType, _DAGOperationGraphNode]]:
    """
    Generate a DAG node operation graph by adding edges based on the
    following rules:

    #1  Add edges from READ to COMPUTE, and from COMPUTE to WRITE, which
        belong to the same task.
    #2  Add an edge from COMPUTE with bind_index i to COMPUTE with bind_index
        i+1 if they belong to the same actor.
    #3  Add an edge from WRITE of the writer task to READ of the reader task.

    This is the step one of building an execution schedule for each actor.

    Args:
        idx_to_task: A dictionary that maps the `task_idx` to the `CompiledTask`.
            `CompiledTask` contains information about a DAGNode and its downstream
            nodes.

        actor_to_operation_nodes: A dictionary that maps an actor handle to
            a list of lists of _DAGOperationGraphNode. For the same actor, the
            index of the outer list corresponds to the index of the ExecutableTask
            in the list of `executable_tasks` in `actor_to_executable_tasks`. In
            the inner list, the order of operations is READ, COMPUTE, and WRITE.

    Returns:
        A graph where each node is a _DAGOperationGraphNode. The key is `task_idx`,
        the index to retrieve its task from `idx_to_task`, and the value is a
        dictionary that maps the _DAGNodeOperationType (READ, COMPUTE, or WRITE)
        to the corresponding _DAGOperationGraphNode
    """
    assert idx_to_task
    graph: Dict[int, Dict[_DAGNodeOperationType, _DAGOperationGraphNode]] = {}

    for _, operation_nodes_list in actor_to_operation_nodes.items():
        prev_compute_node = None
        for operation_nodes in operation_nodes_list:
            task_idx = operation_nodes[0].task_idx
            read_node, compute_node, write_node = (
                operation_nodes[0],
                operation_nodes[1],
                operation_nodes[2],
            )
            # Add edges from READ to COMPUTE, and from COMPUTE to WRITE, which
            # belong to the same task.
            _add_edge(read_node, compute_node)
            _add_edge(compute_node, write_node)
            # Add an edge from COMPUTE with `bind_index` i to COMPUTE with
            # `bind_index` i+1 if they belong to the same actor.
            if prev_compute_node is not None:
                _add_edge(prev_compute_node, compute_node)
            prev_compute_node = compute_node
            assert task_idx not in graph
            graph[task_idx] = {
                _DAGNodeOperationType.READ: read_node,
                _DAGNodeOperationType.COMPUTE: compute_node,
                _DAGNodeOperationType.WRITE: write_node,
            }

    # Import `ray.dag` here to avoid circular import.
    from ray.dag import ClassMethodNode, MultiOutputNode

    # Add an edge from WRITE of the writer task to READ of the reader task.
<<<<<<< HEAD
    for dag_idx, task in idx_to_task.items():
        if (
            isinstance(task.dag_node, ClassMethodNode)
            and task.dag_node.is_class_method_output
        ):
            # TODO(wxdeng): Handle the case where the task is a class method output.
            continue
=======
    for task_idx, task in idx_to_task.items():
>>>>>>> baa42a10
        if not isinstance(task.dag_node, ClassMethodNode):
            # The graph is used to generate an execution schedule for each actor.
            # The edge from the InputNode has no impact on the final execution
            # schedule.
            continue
<<<<<<< HEAD
        for downstream_dag_idx in task.downstream_node_idxs:
            downstream_dag_node = idx_to_task[downstream_dag_idx].dag_node
            if (
                isinstance(downstream_dag_node, ClassMethodNode)
                and downstream_dag_node.is_class_method_output
            ):
                # TODO(wxdeng): Handle the case where the downstream task is
                # a class method output.
                continue
=======
        for downstream_task_idx in task.downstream_task_idxs:
            downstream_dag_node = idx_to_task[downstream_task_idx].dag_node
>>>>>>> baa42a10
            if isinstance(downstream_dag_node, MultiOutputNode):
                continue
            _add_edge(
                graph[task_idx][_DAGNodeOperationType.WRITE],
                graph[downstream_task_idx][_DAGNodeOperationType.READ],
            )
    return graph


def _generate_actor_to_execution_schedule(
    graph: Dict[int, Dict[_DAGNodeOperationType, _DAGOperationGraphNode]]
):
    """
    Generate an execution schedule for each actor. The schedule is a list of
    operations to be executed. The function uses a topological sort algorithm
    to generate the schedule.

    Args:
        graph: A graph where each node is a _DAGOperationGraphNode. The key is
            `task_idx`, the index to retrieve its task from `idx_to_task`, and
            the value is a dictionary that maps the _DAGNodeOperationType (READ,
            COMPUTE, or WRITE) to the corresponding _DAGOperationGraphNode. It is
            generated by `_build_dag_node_operation_graph`.

    Returns:
        actor_to_execution_schedule: A dictionary that maps an actor handle to
            the execution schedule which is a list of operations to be executed.
    """

    # Mapping from the actor handle to the execution schedule which is a list
    # of operations to be executed.
    actor_to_execution_schedule: Dict[
        "ray.actor.ActorHandle", List[_DAGNodeOperation]
    ] = defaultdict(list)

    # A dictionary mapping an actor id to a list of candidate nodes. The list
    # is maintained as a priority queue, so the head of the queue, i.e.,
    # `candidates[0]`, is the node with the smallest `bind_index`.
    actor_to_candidates: Dict[
        "ray._raylet.ActorID", List[_DAGOperationGraphNode]
    ] = defaultdict(list)
    for _, node_dict in graph.items():
        for _, node in node_dict.items():
            # A node with a zero in-degree edge means all of its dependencies
            # have been satisfied, including both data and control dependencies.
            # Therefore, it is a candidate for execution.
            if node.in_degree == 0:
                heapq.heappush(actor_to_candidates[node.actor_handle._actor_id], node)

    visited_nodes = set()

    # Use topological sort algorithm to generate the execution schedule. Each iteration
    # pops a candidate node from `actor_to_candidates` and each DAG node consists of
    # three operations: READ, COMPUTE, and WRITE.
    for _ in range(len(graph) * 3):
        # The function `_select_next_nodes` will pop a candidate node from
        # `actor_to_candidates` and return a list of nodes that can be executed
        # in the next step. If multiple nodes are returned, only the NCCL write
        # node is popped in this iteration.
        nodes = _select_next_nodes(actor_to_candidates, graph)
        for node in nodes:
            if node in visited_nodes:
                continue
            actor_to_execution_schedule[node.actor_handle].append(node.operation)
            visited_nodes.add(node)
            for out_node_task_idx, out_node_type in node.out_edges:
                out_node = graph[out_node_task_idx][out_node_type]
                out_node.in_edges.remove((node.task_idx, node.operation.type))
                if out_node.in_degree == 0:
                    heapq.heappush(
                        actor_to_candidates[out_node.actor_handle._actor_id],
                        out_node,
                    )
    for _, candidates in actor_to_candidates.items():
        assert len(candidates) == 0
    return actor_to_execution_schedule<|MERGE_RESOLUTION|>--- conflicted
+++ resolved
@@ -268,25 +268,20 @@
     from ray.dag import ClassMethodNode, MultiOutputNode
 
     # Add an edge from WRITE of the writer task to READ of the reader task.
-<<<<<<< HEAD
-    for dag_idx, task in idx_to_task.items():
+    for task_idx, task in idx_to_task.items():
         if (
             isinstance(task.dag_node, ClassMethodNode)
             and task.dag_node.is_class_method_output
         ):
             # TODO(wxdeng): Handle the case where the task is a class method output.
             continue
-=======
-    for task_idx, task in idx_to_task.items():
->>>>>>> baa42a10
         if not isinstance(task.dag_node, ClassMethodNode):
             # The graph is used to generate an execution schedule for each actor.
             # The edge from the InputNode has no impact on the final execution
             # schedule.
             continue
-<<<<<<< HEAD
-        for downstream_dag_idx in task.downstream_node_idxs:
-            downstream_dag_node = idx_to_task[downstream_dag_idx].dag_node
+        for downstream_task_idx in task.downstream_task_idxs:
+            downstream_dag_node = idx_to_task[downstream_task_idx].dag_node
             if (
                 isinstance(downstream_dag_node, ClassMethodNode)
                 and downstream_dag_node.is_class_method_output
@@ -294,10 +289,6 @@
                 # TODO(wxdeng): Handle the case where the downstream task is
                 # a class method output.
                 continue
-=======
-        for downstream_task_idx in task.downstream_task_idxs:
-            downstream_dag_node = idx_to_task[downstream_task_idx].dag_node
->>>>>>> baa42a10
             if isinstance(downstream_dag_node, MultiOutputNode):
                 continue
             _add_edge(
