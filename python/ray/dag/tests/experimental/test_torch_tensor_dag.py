--- conflicted
+++ resolved
@@ -164,10 +164,11 @@
 
     def allreduce(
         self,
-        tensor: "torch.Tensor",
+        send_buf: "torch.Tensor",
+        recv_buf: "torch.Tensor",
         op: ReduceOp = ReduceOp.SUM,
     ) -> None:
-        return self._inner.allreduce(tensor, op)
+        return self._inner.allreduce(send_buf, recv_buf, op)
 
     def destroy(self) -> None:
         return self._inner.destroy()
@@ -392,75 +393,6 @@
     sender = actor_cls.remote()
     receiver = actor_cls.remote()
 
-<<<<<<< HEAD
-=======
-    class TestNcclGroup(GPUCommunicator):
-        """
-        A custom NCCL group for testing. This is a simple wrapper around `_NcclGroup`.
-        """
-
-        def __init__(self, world_size, comm_id, actor_handles):
-            self._world_size = world_size
-            self._comm_id = comm_id
-            self._actor_handles = actor_handles
-            self._inner = None
-
-        def initialize(self, rank: int) -> None:
-            self._inner = _NcclGroup(
-                self._world_size,
-                self._comm_id,
-                rank,
-                self._actor_handles,
-                torch.cuda.current_stream().cuda_stream,
-            )
-
-        def get_rank(self, actor: ray.actor.ActorHandle) -> int:
-            # Implement this without forwarding to `_inner` to allow the method
-            # to be called before initialization.
-            actor_ids = [a._ray_actor_id for a in self._actor_handles]
-            try:
-                rank = actor_ids.index(actor._ray_actor_id)
-            except ValueError:
-                raise ValueError("Actor is not in the NCCL group.")
-            return rank
-
-        def get_world_size(self) -> int:
-            # Implement this without forwarding to `_inner` to allow the method
-            # to be called before initialization.
-            return self._world_size
-
-        def get_self_rank(self) -> Optional[int]:
-            if self._inner is None:
-                return None
-            return self._inner.get_self_rank()
-
-        def get_actor_handles(self) -> List["ray.actor.ActorHandle"]:
-            return self._actor_handles
-
-        def send(self, value: "torch.Tensor", peer_rank: int) -> None:
-            return self._inner.send(value, peer_rank)
-
-        def recv(
-            self,
-            shape: Tuple[int],
-            dtype: "torch.dtype",
-            peer_rank: int,
-            allocator: Optional[TorchTensorAllocator] = None,
-        ) -> "torch.Tensor":
-            return self._inner.recv(shape, dtype, peer_rank, allocator=allocator)
-
-        def allreduce(
-            self,
-            send_buf: "torch.Tensor",
-            recv_buf: "torch.Tensor",
-            op: ReduceOp,
-        ) -> None:
-            raise NotImplementedError
-
-        def destroy(self) -> None:
-            return self._inner.destroy()
-
->>>>>>> fe4c30e4
     from cupy.cuda import nccl
 
     comm_id = nccl.get_unique_id()
@@ -1098,75 +1030,6 @@
     num_workers = 2
     workers = [actor_cls.remote() for _ in range(num_workers)]
 
-<<<<<<< HEAD
-=======
-    class TestNcclGroup(GPUCommunicator):
-        """
-        A custom NCCL group for testing. This is a simple wrapper around `_NcclGroup`.
-        """
-
-        def __init__(self, world_size, comm_id, actor_handles):
-            self._world_size = world_size
-            self._comm_id = comm_id
-            self._actor_handles = actor_handles
-            self._inner = None
-
-        def initialize(self, rank: int) -> None:
-            self._inner = _NcclGroup(
-                self._world_size,
-                self._comm_id,
-                rank,
-                self._actor_handles,
-                torch.cuda.current_stream().cuda_stream,
-            )
-
-        def get_rank(self, actor: ray.actor.ActorHandle) -> int:
-            # Implement this without forwarding to `_inner` to allow the method
-            # to be called before initialization.
-            actor_ids = [a._ray_actor_id for a in self._actor_handles]
-            try:
-                rank = actor_ids.index(actor._ray_actor_id)
-            except ValueError:
-                raise ValueError("Actor is not in the NCCL group.")
-            return rank
-
-        def get_world_size(self) -> int:
-            # Implement this without forwarding to `_inner` to allow the method
-            # to be called before initialization.
-            return self._world_size
-
-        def get_self_rank(self) -> Optional[int]:
-            if self._inner is None:
-                return None
-            return self._inner.get_self_rank()
-
-        def get_actor_handles(self) -> List["ray.actor.ActorHandle"]:
-            return self._actor_handles
-
-        def send(self, value: "torch.Tensor", peer_rank: int) -> None:
-            return self._inner.send(value, peer_rank)
-
-        def recv(
-            self,
-            shape: Tuple[int],
-            dtype: "torch.dtype",
-            peer_rank: int,
-            allocator: Optional[TorchTensorAllocator] = None,
-        ) -> "torch.Tensor":
-            return self._inner.recv(shape, dtype, peer_rank, allocator=allocator)
-
-        def allreduce(
-            self,
-            send_buf: "torch.Tensor",
-            recv_buf: "torch.Tensor",
-            op: ReduceOp = ReduceOp.SUM,
-        ) -> None:
-            return self._inner.allreduce(send_buf, recv_buf, op)
-
-        def destroy(self) -> None:
-            return self._inner.destroy()
-
->>>>>>> fe4c30e4
     from cupy.cuda import nccl
 
     comm_id = nccl.get_unique_id()
@@ -1254,11 +1117,7 @@
             recv_buf: "torch.Tensor",
             op: ReduceOp = ReduceOp.SUM,
         ) -> None:
-<<<<<<< HEAD
             raise NotImplementedError
-=======
-            return self._inner.allreduce(send_buf, recv_buf, op)
->>>>>>> fe4c30e4
 
         def destroy(self) -> None:
             pass
@@ -1575,75 +1434,6 @@
     num_workers = 2
     workers = [actor_cls.remote() for _ in range(num_workers)]
 
-<<<<<<< HEAD
-=======
-    class TestNcclGroup(GPUCommunicator):
-        """
-        A custom NCCL group for testing. This is a simple wrapper around `_NcclGroup`.
-        """
-
-        def __init__(self, world_size, comm_id, actor_handles):
-            self._world_size = world_size
-            self._comm_id = comm_id
-            self._actor_handles = actor_handles
-            self._inner = None
-
-        def initialize(self, rank: int) -> None:
-            self._inner = _NcclGroup(
-                self._world_size,
-                self._comm_id,
-                rank,
-                self._actor_handles,
-                torch.cuda.current_stream().cuda_stream,
-            )
-
-        def get_rank(self, actor: ray.actor.ActorHandle) -> int:
-            # Implement this without forwarding to `_inner` to allow the method
-            # to be called before initialization.
-            actor_ids = [a._ray_actor_id for a in self._actor_handles]
-            try:
-                rank = actor_ids.index(actor._ray_actor_id)
-            except ValueError:
-                raise ValueError("Actor is not in the NCCL group.")
-            return rank
-
-        def get_world_size(self) -> int:
-            # Implement this without forwarding to `_inner` to allow the method
-            # to be called before initialization.
-            return self._world_size
-
-        def get_self_rank(self) -> Optional[int]:
-            if self._inner is None:
-                return None
-            return self._inner.get_self_rank()
-
-        def get_actor_handles(self) -> List["ray.actor.ActorHandle"]:
-            return self._actor_handles
-
-        def send(self, value: "torch.Tensor", peer_rank: int) -> None:
-            return self._inner.send(value, peer_rank)
-
-        def recv(
-            self,
-            shape: Tuple[int],
-            dtype: "torch.dtype",
-            peer_rank: int,
-            allocator: Optional[TorchTensorAllocator] = None,
-        ) -> "torch.Tensor":
-            return self._inner.recv(shape, dtype, peer_rank, allocator=allocator)
-
-        def allreduce(
-            self,
-            send_buf: "torch.Tensor",
-            recv_buf: "torch.Tensor",
-            op: ReduceOp = ReduceOp.SUM,
-        ) -> None:
-            return self._inner.allreduce(send_buf, recv_buf, op)
-
-        def destroy(self) -> None:
-            return self._inner.destroy()
-
->>>>>>> fe4c30e4
     from cupy.cuda import nccl
 
     comm_id = nccl.get_unique_id()
@@ -1923,7 +1713,7 @@
         dag = MultiOutputNode(allreduce)
     compiled_dag = dag.experimental_compile()
     ref = compiled_dag.execute(10)
-    with pytest.raises(AssertionError, match="Expected a torch tensor"):
+    with pytest.raises(ValueError, match="Expected a torch tensor"):
         ray.get(ref)
 
     compiled_dag.teardown()
