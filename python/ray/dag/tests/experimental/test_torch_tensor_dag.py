# coding: utf-8
import logging
import os
import re
import sys
<<<<<<< HEAD
=======
from typing import List, Optional, Tuple
from ray.experimental.channel.gpu_communicator import (
    GPUCommunicator,
    TorchTensorAllocator,
)
from ray.experimental.channel.nccl_group import _NcclGroup
import socket
import torch
>>>>>>> 5202b04c
import time

import pytest
import ray
import ray.cluster_utils
import ray.experimental.collective as collective
import torch
from ray.air._internal import torch_utils
from ray.dag import InputNode, MultiOutputNode
from ray.exceptions import RayChannelError
from ray.experimental.channel.torch_tensor_type import TorchTensorType
from ray.tests.conftest import *  # noqa
from ray.util.collective import types

logger = logging.getLogger(__name__)

if sys.platform != "linux" and sys.platform != "darwin":
    pytest.skip("Skipping, requires Linux or Mac.", allow_module_level=True)

USE_GPU = bool(os.environ.get("RAY_PYTEST_USE_GPU", 0))


@ray.remote
class TorchTensorWorker:
    def __init__(self):
        self.device = torch_utils.get_devices()[0]

    def init_distributed(self, world_size, rank):
        torch.distributed.init_process_group(
            backend="nccl", world_size=world_size, rank=rank
        )

    def send(self, shape, dtype, value: int, send_tensor=True):
        if not send_tensor:
            return 1
        return torch.ones(shape, dtype=dtype, device=self.device) * value

    def send_or_raise(self, shape, dtype, value: int, raise_exception=False):
        if raise_exception:
            raise RuntimeError()
        return torch.ones(shape, dtype=dtype, device=self.device) * value

    def send_dict_with_tuple_args(self, args):
        shape, dtype, value = args
        return {
            i: torch.ones(shape, dtype=dtype, device=self.device) * i
            for i in range(value)
        }

    def send_with_tuple_args(self, args):
        # Hack because InputNode can currently only contain one arg.
        shape, dtype, value = args
        return torch.ones(shape, dtype=dtype, device=self.device) * value

    def recv(self, tensor):
        # Check that tensor got loaded to the correct device.
        assert tensor.device == self.device
        return (tensor[0].item(), tensor.shape, tensor.dtype)

    def recv_dict(self, tensor_dict):
        vals = {}
        for i, tensor in tensor_dict.items():
            vals[i] = self.recv(tensor)
        return vals

    def compute_with_tuple_args(self, args, i: int):
        shape, dtype, value = args[i]
        tensor = torch.ones(shape, dtype=dtype, device=self.device) * value
        return tensor

    def ping(self):
        return


@ray.remote(num_cpus=1)
class TrainWorker:
    """
    This class simulates a training worker.
    """

    def __init__(self):
        pass

    def entrypoint(self, inp):
        pass

    def forward(self, inp):
        return torch.randn(10, 10)


@pytest.mark.parametrize("ray_start_regular", [{"num_cpus": 4}], indirect=True)
def test_torch_tensor_p2p(ray_start_regular):
    if USE_GPU:
        assert sum(node["Resources"].get("GPU", 0) for node in ray.nodes()) > 0

    actor_cls = TorchTensorWorker
    if USE_GPU:
        actor_cls = TorchTensorWorker.options(num_cpus=0, num_gpus=1)

    sender = actor_cls.remote()
    receiver = actor_cls.remote()

    shape = (10,)
    dtype = torch.float16

    # Test torch.Tensor sent between actors.
    with InputNode() as inp:
        dag = sender.send.bind(shape, dtype, inp)
        # TODO(swang): Test that we are using the minimum number of
        # channels/messages when _direct_return=True.
        dag = dag.with_type_hint(TorchTensorType(shape, dtype, _direct_return=True))
        dag = receiver.recv.bind(dag)

    compiled_dag = dag.experimental_compile()
    for i in range(3):
        ref = compiled_dag.execute(i)
        result = ray.get(ref)
        assert result == (i, shape, dtype)

    compiled_dag.teardown()

    # Passing tensors of a similar or smaller shape is okay.
    with InputNode() as inp:
        dag = sender.send.bind(shape, dtype, inp)
        # TODO(swang): Test that we are using the minimum number of
        # channels/messages when _direct_return=True.
        dag = dag.with_type_hint(TorchTensorType((20,), dtype, _direct_return=True))
        dag = receiver.recv.bind(dag)
    compiled_dag = dag.experimental_compile()
    for i in range(3):
        ref = compiled_dag.execute(i)
        result = ray.get(ref)
        assert result == (i, shape, dtype)
    compiled_dag.teardown()

    # Passing a torch.tensor inside of other data is okay even if
    # _direct_return=True, if `transport` is not set.
    with InputNode() as inp:
        dag = sender.send_dict_with_tuple_args.bind(inp)
        dag = dag.with_type_hint(
            TorchTensorType(
                _shape=shape,
                _dtype=dtype,
                _direct_return=True,
            )
        )
        dag = receiver.recv_dict.bind(dag)

    compiled_dag = dag.experimental_compile()

    ref = compiled_dag.execute((shape, dtype, 1))
    ray.get(ref)
    compiled_dag.teardown()


@pytest.mark.parametrize("ray_start_regular", [{"num_cpus": 4}], indirect=True)
def test_torch_tensor_as_dag_input(ray_start_regular):
    if USE_GPU:
        assert sum(node["Resources"].get("GPU", 0) for node in ray.nodes()) > 0

    actor_cls = TorchTensorWorker
    if USE_GPU:
        actor_cls = TorchTensorWorker.options(num_cpus=0, num_gpus=1)

    receiver = actor_cls.remote()

    shape = (10,)
    dtype = torch.float16

    # Test torch.Tensor as input.
    with InputNode() as inp:
        # TODO(swang): Test that we are using the minimum number of
        # channels/messages when _direct_return=True.
        torch_inp = inp.with_type_hint(
            TorchTensorType(shape, dtype, _direct_return=True)
        )
        dag = receiver.recv.bind(torch_inp)

    compiled_dag = dag.experimental_compile()
    for i in range(3):
        ref = compiled_dag.execute(torch.ones(shape, dtype=dtype) * i)
        result = ray.get(ref)
        assert result == (i, shape, dtype)

    # Passing tensors of a similar or smaller shape is okay.
    for i in range(3):
        ref = compiled_dag.execute(torch.ones((20,), dtype=dtype) * i)
        result = ray.get(ref)
        assert result == (i, (20,), dtype)

    compiled_dag.teardown()


@pytest.mark.parametrize("ray_start_regular", [{"num_cpus": 4}], indirect=True)
def test_torch_tensor_nccl(ray_start_regular):
    if not USE_GPU:
        pytest.skip("NCCL tests require GPUs")

    assert (
        sum(node["Resources"].get("GPU", 0) for node in ray.nodes()) > 1
    ), "This test requires at least 2 GPUs"

    actor_cls = TorchTensorWorker.options(num_cpus=0, num_gpus=1)

    sender = actor_cls.remote()
    receiver = actor_cls.remote()

    shape = (10,)
    dtype = torch.float16

    with InputNode() as inp:
        dag = sender.send.bind(shape, dtype, inp)
        # TODO(swang): Test that we are using the minimum number of
        # channels/messages when _direct_return=True.
        dag = dag.with_type_hint(
            TorchTensorType(shape, dtype, transport="nccl", _direct_return=True)
        )
        dag = receiver.recv.bind(dag)

    # Test normal execution.
    compiled_dag = dag.experimental_compile()

    for i in range(3):
        ref = compiled_dag.execute(i)
        result = ray.get(ref)
        assert result == (i, shape, dtype)

    compiled_dag.teardown()

    # Test that InputNode cannot cannot participate in the NCCL group.
    with InputNode() as inp:
        torch_inp = inp.with_type_hint(TorchTensorType(shape, dtype, transport="nccl"))
        dag = receiver.recv.bind(torch_inp)
    with pytest.raises(
        ValueError,
        match=(
            r"DAG inputs cannot be transferred "
            "via NCCL because the driver cannot participate in the NCCL group"
        ),
    ):
        compiled_dag = dag.experimental_compile()

    # Test that actors can be reused for a valid DAG.
    with InputNode() as inp:
        dag = sender.send.bind(shape, dtype, inp)
        dag = dag.with_type_hint(TorchTensorType(shape, dtype, transport="nccl"))
        dag = receiver.recv.bind(dag)

    compiled_dag = dag.experimental_compile()
    for i in range(3):
        ref = compiled_dag.execute(i)
        result = ray.get(ref)
        assert result == (i, shape, dtype)
    compiled_dag.teardown()

    # TODO(swang): Check that actors are still alive. Currently this fails due
    # to a ref counting assertion error.
    # ray.get(sender.ping.remote())
    # ray.get(receiver.ping.remote())


@pytest.mark.parametrize("ray_start_regular", [{"num_cpus": 4}], indirect=True)
def test_torch_tensor_nccl_dynamic(ray_start_regular):
    if not USE_GPU:
        pytest.skip("NCCL tests require GPUs")

    assert (
        sum(node["Resources"].get("GPU", 0) for node in ray.nodes()) > 1
    ), "This test requires at least 2 GPUs"

    actor_cls = TorchTensorWorker.options(num_cpus=0, num_gpus=1)

    sender = actor_cls.remote()
    receiver = actor_cls.remote()

    with InputNode() as inp:
        dag = sender.send_with_tuple_args.bind(inp)
        # TODO(swang): Test that we are using the minimum number of
        # channels/messages when _direct_return=True.
        dag = dag.with_type_hint(TorchTensorType(transport="nccl", _direct_return=True))
        dag = receiver.recv.bind(dag)

    compiled_dag = dag.experimental_compile()
    for i in range(3):
        i += 1
        shape = (i * 10,)
        dtype = torch.float16
        args = (shape, dtype, i)
        ref = compiled_dag.execute(args)
        result = ray.get(ref)
        assert result == (i, shape, dtype)

    compiled_dag.teardown()


@pytest.mark.parametrize("ray_start_regular", [{"num_cpus": 4}], indirect=True)
def test_torch_tensor_custom_comm(ray_start_regular):
    if not USE_GPU:
        pytest.skip("NCCL tests require GPUs")

    assert (
        sum(node["Resources"].get("GPU", 0) for node in ray.nodes()) > 1
    ), "This test requires at least 2 GPUs"

    actor_cls = TorchTensorWorker.options(num_cpus=0, num_gpus=1)

    sender = actor_cls.remote()
    receiver = actor_cls.remote()

    class TestNcclGroup(GPUCommunicator):
        """
        A custom NCCL group for testing. This is a simple wrapper around `_NcclGroup`.
        """

        def __init__(self, world_size, comm_id, actor_handles):
            self._world_size = world_size
            self._comm_id = comm_id
            self._actor_handles = actor_handles
            self._inner = None

        def initialize(self, rank: int) -> None:
            self._inner = _NcclGroup(
                self._world_size,
                self._comm_id,
                rank,
                self._actor_handles,
                torch.cuda.current_stream().cuda_stream,
            )

        def get_rank(self, actor: ray.actor.ActorHandle) -> int:
            # Implement this without forwarding to `_inner` to allow the method
            # to be called before initialization.
            actor_ids = [a._ray_actor_id for a in self._actor_handles]
            try:
                rank = actor_ids.index(actor._ray_actor_id)
            except ValueError:
                raise ValueError("Actor is not in the NCCL group.")
            return rank

        def get_world_size(self) -> int:
            # Implement this without forwarding to `_inner` to allow the method
            # to be called before initialization.
            return self._world_size

        def get_self_rank(self) -> Optional[int]:
            if self._inner is None:
                return None
            return self._inner.get_self_rank()

        def get_actor_handles(self) -> List["ray.actor.ActorHandle"]:
            return self._actor_handles

        def send(self, value: "torch.Tensor", peer_rank: int) -> None:
            return self._inner.send(value, peer_rank)

        def recv(
            self,
            shape: Tuple[int],
            dtype: "torch.dtype",
            peer_rank: int,
            allocator: Optional[TorchTensorAllocator] = None,
        ) -> "torch.Tensor":
            return self._inner.recv(shape, dtype, peer_rank, allocator=allocator)

        def destroy(self) -> None:
            return self._inner.destroy()

    from cupy.cuda import nccl

    comm_id = nccl.get_unique_id()
    nccl_group = TestNcclGroup(2, comm_id, [sender, receiver])
    with InputNode() as inp:
        dag = sender.send_with_tuple_args.bind(inp)
        dag = dag.with_type_hint(TorchTensorType(transport=nccl_group))
        dag = receiver.recv.bind(dag)

    compiled_dag = dag.experimental_compile()
    for i in range(3):
        i += 1
        shape = (i * 10,)
        dtype = torch.float16
        args = (shape, dtype, i)
        ref = compiled_dag.execute(args)
        result = ray.get(ref)
        assert result == (i, shape, dtype)

    compiled_dag.teardown()


@pytest.mark.parametrize("ray_start_regular", [{"num_cpus": 4}], indirect=True)
def test_torch_tensor_custom_comm_invalid(ray_start_regular):
    if not USE_GPU:
        pytest.skip("NCCL tests require GPUs")

    assert (
        sum(node["Resources"].get("GPU", 0) for node in ray.nodes()) > 1
    ), "This test requires at least 2 GPUs"

    actor_cls = TorchTensorWorker.options(num_cpus=0, num_gpus=1)

    actor1 = actor_cls.remote()
    actor2 = actor_cls.remote()

    class MockNcclGroup(GPUCommunicator):
        """
        A mock NCCL group for testing. Send and recv are not implemented.
        """

        def __init__(self, world_size, actor_handles):
            self._world_size = world_size
            self._actor_handles = actor_handles
            self._rank = None

        def initialize(self, rank: int) -> None:
            expected_rank = self.get_rank(ray.get_runtime_context().current_actor)
            assert (
                rank == expected_rank
            ), f"NCCL actor's rank {rank} does not match expected rank {expected_rank}"
            self._rank = rank
            self._device = torch_utils.get_devices()[0]

        def get_rank(self, actor: ray.actor.ActorHandle) -> int:
            actor_ids = [a._ray_actor_id for a in self._actor_handles]
            try:
                rank = actor_ids.index(actor._ray_actor_id)
            except ValueError:
                raise ValueError("Actor is not in the NCCL group.")
            return rank

        def get_world_size(self) -> int:
            return self._world_size

        def get_self_rank(self) -> Optional[int]:
            return self._rank

        def get_actor_handles(self) -> List["ray.actor.ActorHandle"]:
            return self._actor_handles

        def send(self, value: "torch.Tensor", peer_rank: int) -> None:
            return None

        def recv(
            self,
            shape: Tuple[int],
            dtype: "torch.dtype",
            peer_rank: int,
            allocator: Optional[TorchTensorAllocator] = None,
        ) -> "torch.Tensor":
            return None

        def destroy(self) -> None:
            pass

    nccl_group = MockNcclGroup(2, [actor1, actor2])

    # Mixed usage of NCCL groups should throw an error
    # Case 1: custom NCCL group first, then default NCCL group
    with InputNode() as inp:
        dag = actor1.send_with_tuple_args.bind(inp)
        dag = dag.with_type_hint(TorchTensorType(transport=nccl_group))
        dag = actor2.recv.bind(dag)
        dag = actor2.send_with_tuple_args.bind(dag)
        dag = dag.with_type_hint(TorchTensorType(transport="nccl"))
        dag = actor1.recv.bind(dag)
    with pytest.raises(
        ValueError,
        match=r"Accelerated DAGs do not support mixed usage of type hints.*",
    ):
        dag.experimental_compile()

    # Case 2: default NCCL group first, then custom NCCL group
    with InputNode() as inp:
        dag = actor1.send_with_tuple_args.bind(inp)
        dag = dag.with_type_hint(TorchTensorType(transport="nccl"))
        dag = actor2.recv.bind(dag)
        dag = actor2.send_with_tuple_args.bind(dag)
        dag = dag.with_type_hint(TorchTensorType(transport=nccl_group))
        dag = actor1.recv.bind(dag)
    with pytest.raises(
        ValueError,
        match=r"Accelerated DAGs do not support mixed usage of type hints.*",
    ):
        dag.experimental_compile()

    nccl_group2 = MockNcclGroup(2, [actor1, actor2])

    # Using two different custom NCCL groups are currently not supported
    with InputNode() as inp:
        dag = actor1.send_with_tuple_args.bind(inp)
        dag = dag.with_type_hint(TorchTensorType(transport=nccl_group))
        dag = actor2.recv.bind(dag)
        dag = actor2.send_with_tuple_args.bind(dag)
        dag = dag.with_type_hint(TorchTensorType(transport=nccl_group2))
        dag = actor1.recv.bind(dag)
    with pytest.raises(
        ValueError,
        match=(
            "Accelerated DAGs currently only support "
            "a single custom NCCL group, but multiple "
            "have been specified."
        ),
    ):
        dag.experimental_compile()


@pytest.mark.parametrize("ray_start_regular", [{"num_cpus": 4}], indirect=True)
def test_torch_tensor_custom_comm_inited(ray_start_regular):
    if not USE_GPU:
        pytest.skip("NCCL tests require GPUs")

    assert (
        sum(node["Resources"].get("GPU", 0) for node in ray.nodes()) > 1
    ), "This test requires at least 2 GPUs"
    runtime_env = {
        "env_vars": {
            "MASTER_ADDR": socket.gethostbyname(socket.gethostname()),
            "MASTER_PORT": "8888",
        }
    }
    actor_cls = TorchTensorWorker.options(
        num_cpus=0, num_gpus=1, runtime_env=runtime_env
    )

    sender = actor_cls.remote()
    receiver = actor_cls.remote()

    # Simulates that the distributed environment (e.g., torch.distributed)
    # have already been set up
    refs = [
        sender.init_distributed.remote(2, 0),
        receiver.init_distributed.remote(2, 1),
    ]
    ray.wait(refs)

    class InitedNcclGroup(GPUCommunicator):
        """
        A custom NCCL group based on existing torch.distributed setup.
        """

        def __init__(self, world_size, actor_handles):
            self._world_size = world_size
            self._actor_handles = actor_handles
            self._rank = None

        def initialize(self, rank: int) -> None:
            expected_rank = self.get_rank(ray.get_runtime_context().current_actor)
            assert (
                rank == expected_rank
            ), f"NCCL actor's rank {rank} does not match expected rank {expected_rank}"
            self._rank = rank
            self._device = torch_utils.get_devices()[0]

        def get_rank(self, actor: ray.actor.ActorHandle) -> int:
            actor_ids = [a._ray_actor_id for a in self._actor_handles]
            try:
                rank = actor_ids.index(actor._ray_actor_id)
            except ValueError:
                raise ValueError("Actor is not in the NCCL group.")
            return rank

        def get_world_size(self) -> int:
            return self._world_size

        def get_self_rank(self) -> Optional[int]:
            return self._rank

        def get_actor_handles(self) -> List["ray.actor.ActorHandle"]:
            return self._actor_handles

        def send(self, value: "torch.Tensor", peer_rank: int) -> None:
            torch.distributed.send(value, peer_rank)

        def recv(
            self,
            shape: Tuple[int],
            dtype: "torch.dtype",
            peer_rank: int,
            allocator: Optional[TorchTensorAllocator] = None,
        ) -> "torch.Tensor":
            tensor = torch.empty(torch.Size(shape), dtype=dtype, device=self._device)
            torch.distributed.recv(tensor, peer_rank)
            return tensor

        def destroy(self) -> None:
            pass

    nccl_group = InitedNcclGroup(2, [sender, receiver])
    with InputNode() as inp:
        dag = sender.send_with_tuple_args.bind(inp)
        dag = dag.with_type_hint(TorchTensorType(transport=nccl_group))
        dag = receiver.recv.bind(dag)

    compiled_dag = dag.experimental_compile()
    for i in range(3):
        i += 1
        shape = (i * 10,)
        dtype = torch.float16
        args = (shape, dtype, i)
        ref = compiled_dag.execute(args)
        result = ray.get(ref)
        assert result == (i, shape, dtype)

    compiled_dag.teardown()


@pytest.mark.parametrize("ray_start_regular", [{"num_cpus": 4}], indirect=True)
def test_torch_tensor_nccl_wrong_shape(ray_start_regular):
    if not USE_GPU:
        pytest.skip("NCCL tests require GPUs")

    assert (
        sum(node["Resources"].get("GPU", 0) for node in ray.nodes()) > 1
    ), "This test requires at least 2 GPUs"

    actor_cls = TorchTensorWorker.options(num_cpus=0, num_gpus=1)

    sender = actor_cls.remote()
    receiver = actor_cls.remote()

    dtype = torch.float16

    # Passing tensors of the wrong shape will error.
    with InputNode() as inp:
        dag = sender.send.bind(inp.shape, inp.dtype, inp.value)
        dag = dag.with_type_hint(
            TorchTensorType(
                (20,),
                dtype,
                transport="nccl",
            )
        )
        dag = receiver.recv.bind(dag)

    compiled_dag = dag.experimental_compile()

    ref = compiled_dag.execute(shape=(20,), dtype=dtype, value=1)
    ray.get(ref) == (1, (20,), dtype)

    ref = compiled_dag.execute(shape=(10,), dtype=dtype, value=1)

    with pytest.raises(RayChannelError):
        ray.get(ref)

    # For tensors where the shape is declared to be static, the DAG will be
    # torn down after any task throws an application-level exception, such as
    # when the task returns torch.Tensors of the wrong shape or dtype. Check
    # that we can no longer submit to the DAG.
    with pytest.raises(RayChannelError):
        ref = compiled_dag.execute(shape=(20,), dtype=dtype, value=1)

    compiled_dag.teardown()

    # TODO(swang): This currently requires time.sleep to avoid some issue with
    # following tests.
    time.sleep(3)


@pytest.mark.parametrize("ray_start_regular", [{"num_cpus": 4}], indirect=True)
def test_torch_tensor_nccl_nested(ray_start_regular):
    """
    Test nested torch.Tensor passed via NCCL. Its shape and dtype is statically
    declared.
    """
    if not USE_GPU:
        pytest.skip("NCCL tests require GPUs")

    assert (
        sum(node["Resources"].get("GPU", 0) for node in ray.nodes()) > 1
    ), "This test requires at least 2 GPUs"

    actor_cls = TorchTensorWorker.options(num_gpus=1)

    sender = actor_cls.remote()
    receiver = actor_cls.remote()

    shape = (10,)
    dtype = torch.float16

    with InputNode() as inp:
        dag = sender.send_dict_with_tuple_args.bind(inp)
        dag = dag.with_type_hint(
            TorchTensorType(_shape=shape, _dtype=dtype, transport="nccl")
        )
        dag = receiver.recv_dict.bind(dag)

    compiled_dag = dag.experimental_compile()

    for i in range(3):
        args = (shape, dtype, 1)

        ref = compiled_dag.execute(args)
        result = ray.get(ref)
        expected_result = {0: (0, shape, dtype)}
        assert result == expected_result

    compiled_dag.teardown()


@pytest.mark.parametrize("ray_start_regular", [{"num_cpus": 4}], indirect=True)
def test_torch_tensor_nccl_nested_dynamic(ray_start_regular):
    """
    Test nested torch.Tensor passed via NCCL. Its shape and dtype is
    dynamically declared, and there may be multiple tensors.
    """
    if not USE_GPU:
        pytest.skip("NCCL tests require GPUs")

    assert (
        sum(node["Resources"].get("GPU", 0) for node in ray.nodes()) > 1
    ), "This test requires at least 2 GPUs"

    actor_cls = TorchTensorWorker.options(num_gpus=1)

    sender = actor_cls.remote()
    receiver = actor_cls.remote()

    with InputNode() as inp:
        dag = sender.send_dict_with_tuple_args.bind(inp)
        dag = dag.with_type_hint(TorchTensorType(transport="nccl"))
        dag = receiver.recv_dict.bind(dag)

    compiled_dag = dag.experimental_compile()

    for i in range(3):
        i += 1

        shape = (10 * i,)
        dtype = torch.float16
        args = (shape, dtype, i)

        ref = compiled_dag.execute(args)
        result = ray.get(ref)
        expected_result = {j: (j, shape, dtype) for j in range(i)}
        assert result == expected_result

    compiled_dag.teardown()


@pytest.mark.parametrize("ray_start_regular", [{"num_cpus": 4}], indirect=True)
def test_torch_tensor_nccl_within_same_actor(ray_start_regular, monkeypatch):
    monkeypatch.setattr(ray.dag.constants, "RAY_ADAG_ENABLE_DETECT_DEADLOCK", False)

    worker = TrainWorker.remote()
    with InputNode() as inp:
        entrypoint = worker.entrypoint.bind(inp)
        entrypoint = entrypoint.with_type_hint(TorchTensorType(transport="nccl"))
        dag = worker.forward.bind(entrypoint)

    pattern = re.compile(
        r"Compiled DAG does not support NCCL communication between methods "
        r"on the same actor\. .*Please remove the NCCL type hint between "
        r"these methods\."
    )
    with pytest.raises(
        ValueError,
        match=pattern,
    ):
        dag.experimental_compile()


@pytest.mark.parametrize("ray_start_regular", [{"num_cpus": 4}], indirect=True)
def test_torch_tensor_nccl_direct_return_error(ray_start_regular):
    if not USE_GPU:
        pytest.skip("NCCL tests require GPUs")

    assert (
        sum(node["Resources"].get("GPU", 0) for node in ray.nodes()) > 1
    ), "This test requires at least 2 GPUs"

    actor_cls = TorchTensorWorker.options(num_cpus=0, num_gpus=1)

    sender = actor_cls.remote()
    receiver = actor_cls.remote()

    shape = (10,)
    dtype = torch.float16

    # Passing a non-tensor value when _direct_return=True and tranport="nccl"
    # fails.
    with InputNode() as inp:
        dag = sender.send.bind(inp.shape, inp.dtype, inp.value, inp.send_tensor)
        dag = dag.with_type_hint(
            TorchTensorType(
                transport=TorchTensorType.NCCL,
                _direct_return=True,
            )
        )
        dag = receiver.recv.bind(dag)

    compiled_dag = dag.experimental_compile()

    ref = compiled_dag.execute(shape=shape, dtype=dtype, value=1, send_tensor=True)
    assert ray.get(ref) == (1, shape, dtype)

    ref = compiled_dag.execute(shape=shape, dtype=dtype, value=1, send_tensor=False)
    with pytest.raises(RayChannelError):
        ray.get(ref)

    # For direct_return=True tensors, the DAG will be torn down after any task
    # throws an application-level exception, such as when the task returns
    # something other than a torch.Tensor. Check that we can no longer submit
    # to the DAG.
    with pytest.raises(RayChannelError):
        ref = compiled_dag.execute(shape=shape, dtype=dtype, value=1, send_tensor=True)

    compiled_dag.teardown()

    # TODO(swang): This currently requires time.sleep to avoid some issue with
    # following tests.
    time.sleep(3)


@pytest.mark.parametrize("ray_start_regular", [{"num_cpus": 4}], indirect=True)
def test_torch_tensor_exceptions(ray_start_regular):
    """
    Test nested torch.Tensor passed via NCCL. Its shape and dtype is
    dynamically declared, and there may be multiple tensors.
    """
    if not USE_GPU:
        pytest.skip("NCCL tests require GPUs")

    assert (
        sum(node["Resources"].get("GPU", 0) for node in ray.nodes()) > 1
    ), "This test requires at least 2 GPUs"

    actor_cls = TorchTensorWorker.options(num_gpus=1)

    sender = actor_cls.remote()
    receiver = actor_cls.remote()

    with InputNode() as inp:
        dag = sender.send_or_raise.bind(
            inp.shape, inp.dtype, inp.value, inp.raise_exception
        )
        dag = dag.with_type_hint(TorchTensorType(transport="nccl"))
        dag = receiver.recv.bind(dag)

    compiled_dag = dag.experimental_compile()

    for i in range(3):
        i += 1

        shape = (10 * i,)
        dtype = torch.float16

        ref = compiled_dag.execute(
            shape=shape,
            dtype=dtype,
            value=i,
            raise_exception=False,
        )
        result = ray.get(ref)
        assert result == (i, shape, dtype)

    # Application level exceptions are thrown to the end ray.get
    ref = compiled_dag.execute(
        shape=shape,
        dtype=dtype,
        value=i,
        raise_exception=True,
    )
    with pytest.raises(RuntimeError):
        ray.get(ref)

    # If using dynamic shape or dtype is used and direct_return=False, then the
    # DAG should still be usable after application-level exceptions.
    ref = compiled_dag.execute(
        shape=shape,
        dtype=dtype,
        value=i,
        raise_exception=False,
    )
    result = ray.get(ref)
    assert result == (i, shape, dtype)

    compiled_dag.teardown()


@pytest.mark.parametrize("ray_start_regular", [{"num_cpus": 4}], indirect=True)
def test_torch_tensor_nccl_all_reduce(ray_start_regular):
    """
    Test basic all-reduce.
    """
    if not USE_GPU:
        pytest.skip("NCCL tests require GPUs")

    assert (
        sum(node["Resources"].get("GPU", 0) for node in ray.nodes()) > 1
    ), "This test requires at least 2 GPUs"

    actor_cls = TorchTensorWorker.options(num_cpus=0, num_gpus=1)

    num_workers = 2
    workers = [actor_cls.remote() for _ in range(num_workers)]

    with InputNode() as inp:
        computes = [
            worker.compute_with_tuple_args.bind(inp, i)
            for i, worker in enumerate(workers)
        ]
        collectives = collective.allreduce.bind(computes, types.ReduceOp.SUM)
        recvs = [
            worker.recv.bind(collective)
            for worker, collective in zip(workers, collectives)
        ]
        dag = MultiOutputNode(recvs)

    compiled_dag = dag.experimental_compile()

    base_sum = (1 + num_workers) * num_workers / 2
    for i in range(3):
        i += 1
        shape = (i * 10,)
        dtype = torch.float16
        ref = compiled_dag.execute(
            [(shape, dtype, i + idx + 1) for idx in range(num_workers)]
        )
        result = ray.get(ref)
        reduced_val = base_sum + num_workers * i
        assert result == [(reduced_val, shape, dtype) for _ in workers]

    compiled_dag.teardown()


@pytest.mark.parametrize("ray_start_regular", [{"num_cpus": 4}], indirect=True)
def test_torch_tensor_nccl_all_reduce_get_partial(ray_start_regular):
    """
    Test getting partial results from all-reduce does not hang.
    """
    if not USE_GPU:
        pytest.skip("NCCL tests require GPUs")

    assert (
        sum(node["Resources"].get("GPU", 0) for node in ray.nodes()) > 1
    ), "This test requires at least 2 GPUs"

    actor_cls = TorchTensorWorker.options(num_cpus=0, num_gpus=1)

    num_workers = 2
    workers = [actor_cls.remote() for _ in range(num_workers)]

    shape = (10,)
    dtype = torch.float16

    with InputNode() as inp:
        computes = [
            worker.compute_with_tuple_args.bind(inp, i)
            for i, worker in enumerate(workers)
        ]
        collectives = collective.allreduce.bind(computes, types.ReduceOp.SUM)
        dag = workers[0].recv.bind(collectives[0])

    compiled_dag = dag.experimental_compile()

    for i in range(3):
        ref = compiled_dag.execute(
            [(shape, dtype, idx + 1 + i) for idx in range(num_workers)]
        )
        result = ray.get(ref)
        reduced_val = (num_workers + 1) * num_workers / 2 + i * num_workers
        assert result == (reduced_val, shape, dtype)

    compiled_dag.teardown()


# @pytest.mark.parametrize("ray_start_regular", [{"num_cpus": 4}], indirect=True)
# def test_torch_tensor_nccl_all_reduce_wrong_shape(ray_start_regular):
#     """
#     Test a dag containing all-reduce errors when given tensors of wrong shapes.
#     """
#     if not USE_GPU:
#         pytest.skip("NCCL tests require GPUs")

#     assert (
#         sum(node["Resources"].get("GPU", 0) for node in ray.nodes()) > 1
#     ), "This test requires at least 2 GPUs"

#     actor_cls = TorchTensorWorker.options(num_cpus=0, num_gpus=1)

#     num_workers = 2
#     workers = [actor_cls.remote() for _ in range(num_workers)]

#     dtype = torch.float16

#     with InputNode() as inp:
#         computes = [
#             worker.compute_with_tuple_args.bind(inp, i)
#             for i, worker in enumerate(workers)
#         ]
#         collectives = collective.allreduce.bind(computes, types.ReduceOp.SUM)
#         recvs = [
#             worker.recv.bind(collective)
#             for worker, collective in zip(workers, collectives)
#         ]
#         dag = MultiOutputNode(recvs)

#     compiled_dag = dag.experimental_compile()

#     ref = compiled_dag.execute([((20,), dtype, idx + 1) for idx in range(num_workers)])
#     reduced_val = (1 + num_workers) * num_workers / 2
#     assert ray.get(ref) == [(reduced_val, (20,), dtype) for _ in range(num_workers)]

#     ref = compiled_dag.execute(
#         [((10 + idx,), dtype, idx + 1) for idx in range(num_workers)]
#     )
#     # The shapes mismatch but no errors are thrown.
#     # [TODO] Throw error when shapes mismatch. Make sure it does not hang.
#     with pytest.raises(RayChannelError):
#         ray.get(ref)

#     # The DAG will be torn down after any task throws an application-level
#     # exception, such as when the task returns torch.Tensors of the wrong
#     # shape or dtype. Check that we can no longer submit to the DAG.
#     ref = compiled_dag.execute([((20,), dtype, 1) for _ in workers])
#     with pytest.raises(RayChannelError):
#         ref = compiled_dag.execute([((20,), dtype, 1) for _ in workers])

#     compiled_dag.teardown()

#     # [TODO:andy] Check if this requires time.sleep to avoid some issue with
#     # following tests.
#     # time.sleep(3)


if __name__ == "__main__":
    if os.environ.get("PARALLEL_CI"):
        sys.exit(pytest.main(["-n", "auto", "--boxed", "-vs", __file__]))
    else:
        sys.exit(pytest.main(["-sv", __file__]))<|MERGE_RESOLUTION|>--- conflicted
+++ resolved
@@ -3,8 +3,6 @@
 import os
 import re
 import sys
-<<<<<<< HEAD
-=======
 from typing import List, Optional, Tuple
 from ray.experimental.channel.gpu_communicator import (
     GPUCommunicator,
@@ -13,7 +11,6 @@
 from ray.experimental.channel.nccl_group import _NcclGroup
 import socket
 import torch
->>>>>>> 5202b04c
 import time
 
 import pytest
