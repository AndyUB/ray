--- conflicted
+++ resolved
@@ -1995,15 +1995,9 @@
 
 
 @pytest.mark.parametrize("ray_start_regular", [{"num_cpus": 4}], indirect=True)
-<<<<<<< HEAD
 def test_torch_tensor_custom_comm_compile(ray_start_regular):
     """
     Test `dag.experimental_compile(_custom_nccl_group=comm)`.
-=======
-def test_torch_tensor_nccl_all_reduce_wrong_shape(ray_start_regular):
-    """
-    Test a dag containing all-reduce errors when given tensors of wrong shapes.
->>>>>>> 7614371d
     """
     if not USE_GPU:
         pytest.skip("NCCL tests require GPUs")
@@ -2017,7 +2011,139 @@
     num_workers = 2
     workers = [actor_cls.remote() for _ in range(num_workers)]
 
-<<<<<<< HEAD
+    from cupy.cuda import nccl
+
+    comm_id = nccl.get_unique_id()
+    comm = TestNcclGroup(num_workers, comm_id, workers)
+
+    shape = (10,)
+    dtype = torch.float16
+    with InputNode() as inp:
+        tensors = [worker.send.bind(shape, dtype, inp) for worker in workers]
+        allreduce = collective.allreduce.bind(tensors)
+        dag = workers[0].recv.bind(
+            allreduce[1].with_type_hint(TorchTensorType(transport="nccl"))
+        )
+    compiled_dag = dag.experimental_compile(_custom_nccl_group=comm)
+
+    from ray.dag.collective_node import CollectiveOutputNode
+    from ray.experimental.channel import ChannelContext
+
+    nccl_group_ids = set()
+    for _, exec_tasks in compiled_dag.actor_to_executable_tasks.items():
+        for exec_task in exec_tasks:
+            dag_node = compiled_dag.idx_to_task[exec_task.task_idx].dag_node
+            if isinstance(dag_node, CollectiveOutputNode):
+                assert exec_task.collective_group is not None
+                nccl_group_id = exec_task.collective_group.type_hint.nccl_group_id
+                assert nccl_group_id is not None
+                nccl_group_ids.add(nccl_group_id)
+
+    # Exactly 1 NCCL group should be created.
+    assert len(compiled_dag._nccl_group_ids) == 1
+    nccl_group_id = compiled_dag._nccl_group_ids[0]
+    # The NCCL group is used for collective.
+    assert len(nccl_group_ids) == 1
+    collective_nccl_group_id = list(nccl_group_ids)[0]
+    assert collective_nccl_group_id == nccl_group_id
+    # No custom NCCL group is provided in `dag.experimental_compile`.
+    # No default NCCL group is created since `transport=comm`.
+    assert compiled_dag._nccl_group_id is None
+    # Sanity check: The NCCL group has correct actors.
+    ctx = ChannelContext.get_current()
+    nccl_group = ctx.nccl_groups[nccl_group_id]
+    assert set(nccl_group.get_actor_handles()) == set(workers)
+    # The NCCL group should be the custom communicator.
+    assert nccl_group == comm
+
+    # Sanity check: the compiled dag can execute.
+    value = 10
+    ref = compiled_dag.execute(value)
+    result = ray.get(ref)
+    assert result == (value * num_workers, shape, dtype)
+
+    compiled_dag.teardown()
+
+    comm_id_1 = nccl.get_unique_id()
+    comm_1 = TestNcclGroup(num_workers, comm_id_1, workers)
+    comm_id_2 = nccl.get_unique_id()
+    comm_2 = TestNcclGroup(num_workers, comm_id_2, workers)
+    comm_id_3 = nccl.get_unique_id()
+    comm_3 = TestNcclGroup(num_workers, comm_id_3, workers)
+
+    with InputNode() as inp:
+        tensors = [worker.send.bind(shape, dtype, inp) for worker in workers]
+        allreduce1 = collective.allreduce.bind(tensors, transport=comm_1)
+        allreduce2 = collective.allreduce.bind(allreduce1, transport=comm_2)
+        recv1 = workers[0].recv.bind(
+            allreduce2[1].with_type_hint(TorchTensorType(transport=comm_3))
+        )
+        recv2 = workers[1].recv.bind(
+            allreduce2[0].with_type_hint(TorchTensorType(transport="nccl"))
+        )
+        dag = MultiOutputNode([recv1, recv2])
+    compiled_dag = dag.experimental_compile(_custom_nccl_group=comm_1)
+
+    from ray.dag.collective_node import CollectiveOutputNode
+    from ray.experimental.channel import ChannelContext
+
+    nccl_group_ids = set()
+    for _, exec_tasks in compiled_dag.actor_to_executable_tasks.items():
+        for exec_task in exec_tasks:
+            dag_node = compiled_dag.idx_to_task[exec_task.task_idx].dag_node
+            if isinstance(dag_node, CollectiveOutputNode):
+                assert exec_task.collective_group is not None
+                nccl_group_id = exec_task.collective_group.type_hint.nccl_group_id
+                assert nccl_group_id is not None
+                nccl_group_ids.add(nccl_group_id)
+
+    # Exactly 3 NCCL groups should be created.
+    assert len(compiled_dag._nccl_group_ids) == 3
+    # 2 NCCL groups are used for collectives.
+    assert len(nccl_group_ids) == 2
+    for collective_nccl_group_id in nccl_group_ids:
+        assert collective_nccl_group_id in compiled_dag._nccl_group_ids
+    # 1 NCCL group is used for P2P send/recv.
+    p2p_nccl_group_id = compiled_dag._nccl_group_id
+    assert p2p_nccl_group_id
+    assert p2p_nccl_group_id in compiled_dag._nccl_group_ids
+    # Sanity check: The NCCL groups have correct actors.
+    ctx = ChannelContext.get_current()
+    nccl_groups = set()
+    for nccl_group_id in compiled_dag._nccl_group_ids:
+        nccl_group = ctx.nccl_groups[nccl_group_id]
+        assert set(nccl_group.get_actor_handles()) == set(workers)
+        nccl_groups.add(nccl_group)
+    assert nccl_groups == {comm_1, comm_2, comm_3}
+
+    # Sanity check: the compiled dag can execute.
+    value = 20
+    ref = compiled_dag.execute(value)
+    result = ray.get(ref)
+    assert result == [(value * num_workers * 2, shape, dtype) for _ in workers]
+
+    compiled_dag.teardown()
+    for nccl_group in nccl_groups:
+        assert nccl_group not in ctx.nccl_groups
+
+
+@pytest.mark.parametrize("ray_start_regular", [{"num_cpus": 4}], indirect=True)
+def test_torch_tensor_custom_comm_compile(ray_start_regular):
+    """
+    Test `dag.experimental_compile(_custom_nccl_group=comm)`.
+    """
+    if not USE_GPU:
+        pytest.skip("NCCL tests require GPUs")
+
+    assert (
+        sum(node["Resources"].get("GPU", 0) for node in ray.nodes()) > 1
+    ), "This test requires at least 2 GPUs"
+
+    actor_cls = TorchTensorWorker.options(num_cpus=0, num_gpus=1)
+
+    num_workers = 2
+    workers = [actor_cls.remote() for _ in range(num_workers)]
+
     class TestNcclGroup(GPUCommunicator):
         """
         A custom NCCL group for testing. This is a simple wrapper around `_NcclGroup`.
@@ -2296,66 +2422,23 @@
         dag.experimental_compile(_custom_nccl_group=comm)
 
 
-# @pytest.mark.parametrize("ray_start_regular", [{"num_cpus": 4}], indirect=True)
-# def test_torch_tensor_nccl_all_reduce_wrong_shape(ray_start_regular):
-#     """
-#     Test a dag containing all-reduce errors when given tensors of wrong shapes.
-#     """
-#     if not USE_GPU:
-#         pytest.skip("NCCL tests require GPUs")
-
-#     assert (
-#         sum(node["Resources"].get("GPU", 0) for node in ray.nodes()) > 1
-#     ), "This test requires at least 2 GPUs"
-
-#     actor_cls = TorchTensorWorker.options(num_cpus=0, num_gpus=1)
-
-#     num_workers = 2
-#     workers = [actor_cls.remote() for _ in range(num_workers)]
-
-#     dtype = torch.float16
-
-#     with InputNode() as inp:
-#         computes = [
-#             worker.compute_with_tuple_args.bind(inp, i)
-#             for i, worker in enumerate(workers)
-#         ]
-#         collectives = collective.allreduce.bind(computes, ReduceOp.SUM)
-#         recvs = [
-#             worker.recv.bind(collective)
-#             for worker, collective in zip(workers, collectives)
-#         ]
-#         dag = MultiOutputNode(recvs)
-
-#     compiled_dag = dag.experimental_compile()
-
-#     ref = compiled_dag.execute(
-#         [((20,), dtype, idx + 1) for idx in range(num_workers)]
-#     )
-#     reduced_val = (1 + num_workers) * num_workers / 2
-#     assert ray.get(ref) == [(reduced_val, (20,), dtype) for _ in range(num_workers)]
-
-#     ref = compiled_dag.execute(
-#         [((10 + idx,), dtype, idx + 1) for idx in range(num_workers)]
-#     )
-#     # The shapes mismatch but no errors are thrown.
-#     # [TODO] Throw error when shapes mismatch. Make sure it does not hang.
-#     with pytest.raises(RayChannelError):
-#         ray.get(ref)
-
-#     # The DAG will be torn down after any task throws an application-level
-#     # exception, such as when the task returns torch.Tensors of the wrong
-#     # shape or dtype. Check that we can no longer submit to the DAG.
-#     ref = compiled_dag.execute([((20,), dtype, 1) for _ in workers])
-#     with pytest.raises(RayChannelError):
-#         ref = compiled_dag.execute([((20,), dtype, 1) for _ in workers])
-
-#     compiled_dag.teardown()
-
-#     # [TODO:andy] Check if this requires time.sleep to avoid some issue with
-#     # following tests.
-#     # time.sleep(3)
-=======
+@pytest.mark.parametrize("ray_start_regular", [{"num_cpus": 4}], indirect=True)
+def test_torch_tensor_nccl_all_reduce_wrong_shape(ray_start_regular):
+    """
+    Test a dag containing all-reduce errors when given tensors of wrong shapes.
+    """
+    if not USE_GPU:
+        pytest.skip("NCCL tests require GPUs")
+
+    assert (
+        sum(node["Resources"].get("GPU", 0) for node in ray.nodes()) > 1
+    ), "This test requires at least 2 GPUs"
+
+    actor_cls = TorchTensorWorker.options(num_cpus=0, num_gpus=1)
+
+    num_workers = 2
+    workers = [actor_cls.remote() for _ in range(num_workers)]
+
     dtype = torch.float16
 
     with InputNode() as inp:
@@ -2398,7 +2481,6 @@
         ref = compiled_dag.execute([((20,), dtype, 1) for _ in workers])
 
     compiled_dag.teardown()
->>>>>>> 7614371d
 
 
 if __name__ == "__main__":
