# coding: utf-8
import os
import sys

import pytest

from ray.tests.conftest import *  # noqa
from ray.dag import InputNode, MultiOutputNode, ClassMethodNode
from ray.dag.dag_node_operation import (
    _DAGNodeOperationType,
    _DAGOperationGraphNode,
    _DAGNodeOperation,
    _select_next_nodes,
    _build_dag_node_operation_graph,
    _add_edge,
    _generate_actor_to_execution_schedule,
)
from ray.dag.compiled_dag_node import CompiledTask
from typing import List, Dict, Tuple
from ray.actor import ActorHandle

if sys.platform != "linux" and sys.platform != "darwin":
    pytest.skip("Skipping, requires Linux or Mac.", allow_module_level=True)


def mock_actor_handle_init(self, actor_id: str):
    self._ray_actor_id = actor_id


def mock_class_method_call_init(self):
    self._is_class_method_output = False


def mock_init(self):
    pass


def generate_dag_graph_nodes(
    local_idx, dag_idx, actor_handle, requires_nccl, is_collective=False
):
    graph_nodes = {}
    for op_type in _DAGNodeOperationType:
        op_requires_nccl = (
            op_type == _DAGNodeOperationType.WRITE and requires_nccl
        ) or (op_type == _DAGNodeOperationType.COMPUTE and is_collective)
        graph_nodes[op_type] = _DAGOperationGraphNode(
            _DAGNodeOperation(local_idx, op_type),
            dag_idx,
            actor_handle,
            op_requires_nccl,
        )
    return graph_nodes


class TestSelectNextNodes:
    """
    Test whether `_select_next_nodes` function selects the next nodes for
    topological sort to generate execution schedule correctly.

    dag_idx: Each DAG node has a unique global index.
    local_idx: The DAG node's index in the actor's `executable_tasks` list.
    """

    def add_collective_group(
        self,
        mock_graph: Dict[int, Dict[_DAGNodeOperationType, _DAGOperationGraphNode]],
        dag_idxs: List[int],
    ) -> None:
        collective_group = {
            (dag_idx, _DAGNodeOperationType.COMPUTE) for dag_idx in dag_idxs
        }
        for dag_idx in dag_idxs:
            mock_graph[dag_idx][
                _DAGNodeOperationType.COMPUTE
            ].collective_group = collective_group

    def test_two_candidates_on_same_actor(self, monkeypatch):
        """
        Simulate the case where there are two candidates on the same actor.
        The candidate with the smaller index in the `executable_tasks` list
        should be selected.

        driver -> fake_actor.op -> fake_actor.op -> driver

        In the example above, both READ operations on the fake_actor have zero
        in-degree. The operation with the smaller index in the executable_tasks
        list should be selected first; therefore, the one on the left side will
        be selected first.
        """
        monkeypatch.setattr(ActorHandle, "__init__", mock_actor_handle_init)
        fake_actor = ActorHandle("fake_actor")
        # The DAG node has a global index of 1, and its index in the
        # actor's `executable_tasks` list is 0.
        dag_idx_1 = 1
        dag_node_1 = _DAGOperationGraphNode(
            _DAGNodeOperation(0, _DAGNodeOperationType.READ),
            dag_idx_1,
            fake_actor,
            False,
        )
        # The DAG node has a global index of 2, and its index in the
        # actor's `executable_tasks` list is 1.
        dag_idx_2 = 2
        dag_node_2 = _DAGOperationGraphNode(
            _DAGNodeOperation(1, _DAGNodeOperationType.READ),
            dag_idx_2,
            fake_actor,
            False,
        )
        mock_actor_to_candidates = {
            fake_actor: [
                dag_node_1,
                dag_node_2,
            ],
        }
        next_nodes = _select_next_nodes(mock_actor_to_candidates, None)
        assert len(next_nodes) == 1
        assert next_nodes[0] == dag_node_1

    def test_only_one_nccl_write(self, monkeypatch):
        """
        Simulate the case where there is only one candidate which is a NCCL
        WRITE operation. In this case, `_select_next_nodes` should return both
        the NCCL WRITE operation and the corresponding READ operation.

        driver -> fake_actor_1.op -> fake_actor_2.op -> driver

        In the example above, communication between fake_actor_1 and fake_actor_2
        is done using NCCL. The following test case simulates a scenario where the
        READ and COMPUTE operations on fake_actor_1 have already been added to the
        execution schedule.
        """
        monkeypatch.setattr(ActorHandle, "__init__", mock_actor_handle_init)
        fake_actor_1, dag_idx_1, local_idx_1 = ActorHandle("fake_actor_1"), 1, 0
        fake_actor_2, dag_idx_2, local_idx_2 = ActorHandle("fake_actor_2"), 2, 0
        mock_graph = {
            dag_idx_1: generate_dag_graph_nodes(
                local_idx_1, dag_idx_1, fake_actor_1, True
            ),
            dag_idx_2: generate_dag_graph_nodes(
                local_idx_2, dag_idx_2, fake_actor_2, False
            ),
        }
        del mock_graph[dag_idx_1][_DAGNodeOperationType.READ]
        del mock_graph[dag_idx_1][_DAGNodeOperationType.COMPUTE]

        _add_edge(
            mock_graph[dag_idx_1][_DAGNodeOperationType.WRITE],
            mock_graph[dag_idx_2][_DAGNodeOperationType.READ],
        )
        _add_edge(
            mock_graph[dag_idx_2][_DAGNodeOperationType.READ],
            mock_graph[dag_idx_2][_DAGNodeOperationType.COMPUTE],
        )
        _add_edge(
            mock_graph[dag_idx_2][_DAGNodeOperationType.COMPUTE],
            mock_graph[dag_idx_2][_DAGNodeOperationType.WRITE],
        )
        mock_actor_to_candidates = {
            fake_actor_1: [mock_graph[dag_idx_1][_DAGNodeOperationType.WRITE]],
        }
        next_nodes = _select_next_nodes(mock_actor_to_candidates, mock_graph)
        assert len(next_nodes) == 2
        assert next_nodes[0] == mock_graph[dag_idx_1][_DAGNodeOperationType.WRITE]
        assert next_nodes[1] == mock_graph[dag_idx_2][_DAGNodeOperationType.READ]

    def test_two_nccl_writes(self, monkeypatch):
        """
        Simulate a scenario where there are two candidates that are NCCL WRITE
        operations. In this case, _select_next_nodes can choose either of the
        two NCCL WRITE operations and their corresponding READ operations.

        driver -> fake_actor_1.op -> fake_actor_2.op -> driver
               |                                     |
               -> fake_actor_2.op -> fake_actor_1.op -

        In the example above, communication between fake_actor_1 and fake_actor_2 is
        done using NCCL. The following test case simulates a scenario where the READ
        and COMPUTE operations on both the DAG nodes with smaller bind_index on
        fake_actor_1 and fake_actor_2 have already been added to the execution schedule.
        """
        monkeypatch.setattr(ActorHandle, "__init__", mock_actor_handle_init)

        fake_actor_1 = ActorHandle("fake_actor_1")
        dag_idx_1_0, local_idx_1_0 = 1, 0
        dag_idx_1_1, local_idx_1_1 = 3, 1
        fake_actor_2 = ActorHandle("fake_actor_2")
        dag_idx_2_0, local_idx_2_0 = 2, 0
        dag_idx_2_1, local_idx_2_1 = 4, 1

        # Run the test 10 times to ensure that the result of `_select_next_nodes`
        # is deterministic.
        for _ in range(20):
            mock_graph = {
                dag_idx_1_0: generate_dag_graph_nodes(
                    local_idx_1_0, dag_idx_1_0, fake_actor_1, True
                ),
                dag_idx_1_1: generate_dag_graph_nodes(
                    local_idx_1_1, dag_idx_1_1, fake_actor_1, False
                ),
                dag_idx_2_0: generate_dag_graph_nodes(
                    local_idx_2_0, dag_idx_2_0, fake_actor_2, True
                ),
                dag_idx_2_1: generate_dag_graph_nodes(
                    local_idx_2_1, dag_idx_2_1, fake_actor_2, False
                ),
            }
            del mock_graph[dag_idx_1_0][_DAGNodeOperationType.READ]
            del mock_graph[dag_idx_1_0][_DAGNodeOperationType.COMPUTE]
            del mock_graph[dag_idx_2_0][_DAGNodeOperationType.READ]
            del mock_graph[dag_idx_2_0][_DAGNodeOperationType.COMPUTE]

            _add_edge(
                mock_graph[dag_idx_1_0][_DAGNodeOperationType.WRITE],
                mock_graph[dag_idx_2_1][_DAGNodeOperationType.READ],
            )
            _add_edge(
                mock_graph[dag_idx_2_0][_DAGNodeOperationType.WRITE],
                mock_graph[dag_idx_1_1][_DAGNodeOperationType.READ],
            )
            _add_edge(
                mock_graph[dag_idx_2_1][_DAGNodeOperationType.READ],
                mock_graph[dag_idx_2_1][_DAGNodeOperationType.COMPUTE],
            )
            _add_edge(
                mock_graph[dag_idx_2_1][_DAGNodeOperationType.COMPUTE],
                mock_graph[dag_idx_2_1][_DAGNodeOperationType.WRITE],
            )
            _add_edge(
                mock_graph[dag_idx_1_1][_DAGNodeOperationType.READ],
                mock_graph[dag_idx_1_1][_DAGNodeOperationType.COMPUTE],
            )
            _add_edge(
                mock_graph[dag_idx_1_1][_DAGNodeOperationType.COMPUTE],
                mock_graph[dag_idx_1_1][_DAGNodeOperationType.WRITE],
            )
            mock_actor_to_candidates = {
                fake_actor_1: [mock_graph[dag_idx_1_0][_DAGNodeOperationType.WRITE]],
                fake_actor_2: [mock_graph[dag_idx_2_0][_DAGNodeOperationType.WRITE]],
            }

            next_nodes = _select_next_nodes(mock_actor_to_candidates, mock_graph)
            assert len(next_nodes) == 2
            assert next_nodes[0] == mock_graph[dag_idx_1_0][_DAGNodeOperationType.WRITE]
            assert next_nodes[1] == mock_graph[dag_idx_2_1][_DAGNodeOperationType.READ]

    def test_two_ready_nccl_collectives(self, monkeypatch):
        """
        Simulate the case where the only candidates are NCCL collective
        operations. In this case, `_select_next_nodes` should return all
        NCCL collective operations of the earliest-bound collective group together.

        driver -> fake_actor_1.allreduce_1 -> driver
               |                            |
               -> fake_actor_2.allreduce_1 ->
               |                            |
               -> fake_actor_2.allreduce_2 ->

        In the example above, there are 2 allreduce groups, with one group
        including both actors and the other group including fake_actor_2.
        The following test case simulates a scenario where the READ
        operation for every all-reduce input has already been added to the
        execution schedule.
        """
        monkeypatch.setattr(ActorHandle, "__init__", mock_actor_handle_init)
        fake_actor_1, dag_idx_1, local_idx_1 = ActorHandle("fake_actor_1"), 1, 0
        fake_actor_2, dag_idx_2, local_idx_2 = ActorHandle("fake_actor_2"), 2, 0
        dag_idx_3, local_idx_3 = 3, 1
        mock_graph = {
            dag_idx_1: generate_dag_graph_nodes(
                local_idx_1, dag_idx_1, fake_actor_1, False, is_collective=True
            ),
            dag_idx_2: generate_dag_graph_nodes(
                local_idx_2, dag_idx_2, fake_actor_2, False, is_collective=True
            ),
            dag_idx_3: generate_dag_graph_nodes(
                local_idx_3, dag_idx_3, fake_actor_2, False, is_collective=True
            ),
        }
        del mock_graph[dag_idx_1][_DAGNodeOperationType.READ]
        del mock_graph[dag_idx_2][_DAGNodeOperationType.READ]
        del mock_graph[dag_idx_3][_DAGNodeOperationType.READ]

        _add_edge(
            mock_graph[dag_idx_1][_DAGNodeOperationType.COMPUTE],
            mock_graph[dag_idx_1][_DAGNodeOperationType.WRITE],
        )
        _add_edge(
            mock_graph[dag_idx_2][_DAGNodeOperationType.COMPUTE],
            mock_graph[dag_idx_2][_DAGNodeOperationType.WRITE],
        )
        _add_edge(
            mock_graph[dag_idx_3][_DAGNodeOperationType.COMPUTE],
            mock_graph[dag_idx_3][_DAGNodeOperationType.WRITE],
        )
        mock_actor_to_candidates = {
            fake_actor_1: [mock_graph[dag_idx_1][_DAGNodeOperationType.COMPUTE]],
            fake_actor_2: [
                mock_graph[dag_idx_2][_DAGNodeOperationType.COMPUTE],
                mock_graph[dag_idx_3][_DAGNodeOperationType.COMPUTE],
            ],
        }
        # Embed collective group information in _DAGNodeOperation.
<<<<<<< HEAD
        self.add_collective_group(mock_graph, [dag_idx_1, dag_idx_2])
        self.add_collective_group(mock_graph, [dag_idx_3])
=======
        collective_group_1 = {
            (dag_idx_1, _DAGNodeOperationType.COMPUTE),
            (dag_idx_2, _DAGNodeOperationType.COMPUTE),
        }
        mock_graph[dag_idx_1][_DAGNodeOperationType.COMPUTE].set_collective_group_idxs(
            collective_group_1
        )
        mock_graph[dag_idx_2][_DAGNodeOperationType.COMPUTE].set_collective_group_idxs(
            collective_group_1
        )
        collective_group_2 = {
            (dag_idx_3, _DAGNodeOperationType.COMPUTE),
        }
        mock_graph[dag_idx_3][_DAGNodeOperationType.COMPUTE].set_collective_group_idxs(
            collective_group_2
        )
>>>>>>> fe4c30e4
        next_nodes = _select_next_nodes(mock_actor_to_candidates, mock_graph)
        assert len(next_nodes) == 2
        assert set(next_nodes) == {
            mock_graph[dag_idx_1][_DAGNodeOperationType.COMPUTE],
            mock_graph[dag_idx_2][_DAGNodeOperationType.COMPUTE],
        }
        next_nodes = _select_next_nodes(mock_actor_to_candidates, mock_graph)
        assert next_nodes == [mock_graph[dag_idx_3][_DAGNodeOperationType.COMPUTE]]

    def test_nccl_collectives_one_ready_group(self, monkeypatch):
        """
        Simulate the case where the only candidates are NCCL collective
        operations and there is only 1 collective group that is ready.
        In this case, we should pick a group that is ready.

        driver -> fake_actor_1.allreduce_1 -> fake_actor_1.allreduce_2 -> driver
               |                                                        |
               -> fake_actor_2.allreduce_2 ----------------------------->

        In the above DAG, though fake_actor_2 is ready to launch allreduce_2,
        it needs to wait for fake_actor_1 to be ready as well to make progress.

        with InputNode() as inp:  # (task_idx, exec_task_idx): (0,)
            x = fake_actor_1.get_tensor.bind(inp)  # (1, 0)
            y = fake_actor_2.get_tensor.bind(inp)  # (2, 0)
            t = fake_actor_1.get_tensor.bind(inp)  # (3, 1)

            allreduce_1 = collective.allreduce.bind([x])
            z = allreduce_1[0]  # (4, 2)

            allreduce_2 = collective.allreduce.bind([y, z])  # (5, 1) (6, 3)

        In the example above, there are 2 allreduce groups, with the first group
        including fake_actor_1 and the second group including both actors.
        The following test case simulates a scenario where the READ
        operations for x and y have already been added to the
        execution schedule.
        """
        monkeypatch.setattr(ActorHandle, "__init__", mock_actor_handle_init)
        fake_actor_1, dag_idx_1, local_idx_1 = ActorHandle("fake_actor_1"), 4, 2
        fake_actor_2, dag_idx_2, local_idx_2 = ActorHandle("fake_actor_2"), 5, 1
        dag_idx_3, local_idx_3 = 6, 3
        mock_graph = {
            dag_idx_1: generate_dag_graph_nodes(
                local_idx_1, dag_idx_1, fake_actor_1, False, is_collective=True
            ),
            dag_idx_2: generate_dag_graph_nodes(
                local_idx_2, dag_idx_2, fake_actor_2, False, is_collective=True
            ),
            dag_idx_3: generate_dag_graph_nodes(
                local_idx_3, dag_idx_3, fake_actor_1, False, is_collective=True
            ),
        }
        del mock_graph[dag_idx_1][_DAGNodeOperationType.READ]
        del mock_graph[dag_idx_2][_DAGNodeOperationType.READ]

        _add_edge(
            mock_graph[dag_idx_1][_DAGNodeOperationType.COMPUTE],
            mock_graph[dag_idx_1][_DAGNodeOperationType.WRITE],
        )
        _add_edge(
            mock_graph[dag_idx_2][_DAGNodeOperationType.COMPUTE],
            mock_graph[dag_idx_2][_DAGNodeOperationType.WRITE],
        )
        _add_edge(
            mock_graph[dag_idx_3][_DAGNodeOperationType.COMPUTE],
            mock_graph[dag_idx_3][_DAGNodeOperationType.WRITE],
        )
        _add_edge(
            mock_graph[dag_idx_1][_DAGNodeOperationType.WRITE],
            mock_graph[dag_idx_3][_DAGNodeOperationType.READ],
        )
        mock_actor_to_candidates = {
            fake_actor_1: [mock_graph[dag_idx_1][_DAGNodeOperationType.COMPUTE]],
            fake_actor_2: [mock_graph[dag_idx_2][_DAGNodeOperationType.COMPUTE]],
        }
        # Embed collective group information in _DAGNodeOperation.
<<<<<<< HEAD
        self.add_collective_group(mock_graph, [dag_idx_1])
        self.add_collective_group(mock_graph, [dag_idx_2, dag_idx_3])
=======
        collective_group_1 = {
            (dag_idx_1, _DAGNodeOperationType.COMPUTE),
        }
        mock_graph[dag_idx_1][_DAGNodeOperationType.COMPUTE].set_collective_group_idxs(
            collective_group_1
        )
        collective_group_2 = {
            (dag_idx_2, _DAGNodeOperationType.COMPUTE),
            (dag_idx_3, _DAGNodeOperationType.COMPUTE),
        }
        mock_graph[dag_idx_2][_DAGNodeOperationType.COMPUTE].set_collective_group_idxs(
            collective_group_2
        )
        mock_graph[dag_idx_3][_DAGNodeOperationType.COMPUTE].set_collective_group_idxs(
            collective_group_2
        )
>>>>>>> fe4c30e4
        next_nodes = _select_next_nodes(mock_actor_to_candidates, mock_graph)
        assert len(next_nodes) == 1
        assert next_nodes[0] == mock_graph[dag_idx_1][_DAGNodeOperationType.COMPUTE]


class TestBuildDAGNodeOperationGraph:
    """
    Test whether `_build_dag_node_operation_graph` function adds the correct
    edges between the nodes in the operation graph base on the 3 rules mentioned
    in the doc string of `_build_dag_node_operation_graph`.
    """

    def check_edges_between_read_compute_write(
        self,
        graph: Dict[int, Dict[_DAGNodeOperationType, _DAGOperationGraphNode]],
        dag_idx: int,
        expected_num_edges: List[Tuple[int, int]],
    ):
        """
        Check whether edges from READ to COMPUTE, and from COMPUTE to WRITE,
        belonging to the same task are added.

        Args:
            graph: The operation graph generated by `_build_dag_node_operation_graph`.
            dag_idx: The global index of the task used to access the task in
                `idx_to_task`.
            expected_num_edges: A list of tuples where each tuple contains the expected
                number of in-edges and out-edges for READ, COMPUTE, and WRITE
                operations.
        """
        assert len(expected_num_edges) == 3
        assert len(graph[dag_idx]) == 3
        read_node = graph[dag_idx][_DAGNodeOperationType.READ]
        compute_node = graph[dag_idx][_DAGNodeOperationType.COMPUTE]
        write_node = graph[dag_idx][_DAGNodeOperationType.WRITE]

        for idx, node in enumerate([read_node, compute_node, write_node]):
            assert node.in_degree == expected_num_edges[idx][0]
            assert len(node.out_edges) == expected_num_edges[idx][1]

        assert (dag_idx, _DAGNodeOperationType.COMPUTE) in read_node.out_edges
        assert (dag_idx, _DAGNodeOperationType.READ) in compute_node.in_edges
        assert (dag_idx, _DAGNodeOperationType.WRITE) in compute_node.out_edges
        assert (dag_idx, _DAGNodeOperationType.COMPUTE) in write_node.in_edges

    def check_edge_between_writer_and_reader(
        self,
        graph: Dict[int, Dict[_DAGNodeOperationType, _DAGOperationGraphNode]],
        writer_dag_idx: int,
        reader_dag_idx: int,
    ):
        """
        Check whether the edge from writer's WRITE to reader's READ operation is added.

        Args:
            graph: The operation graph generated by `_build_dag_node_operation_graph`.
            writer_dag_idx: The index of the task used to access the task
                that the writer belongs to in `idx_to_task`.
            reader_dag_idx: The index of the task used to access the task
                that the reader belongs to in `idx_to_task`.
        """
        write_node = graph[writer_dag_idx][_DAGNodeOperationType.WRITE]
        read_node = graph[reader_dag_idx][_DAGNodeOperationType.READ]

        assert (reader_dag_idx, _DAGNodeOperationType.READ) in write_node.out_edges
        assert (writer_dag_idx, _DAGNodeOperationType.WRITE) in read_node.in_edges

    def check_edge_between_compute_nodes(
        self,
        graph: Dict[int, Dict[_DAGNodeOperationType, _DAGOperationGraphNode]],
        dag_idx_1: int,
        dag_idx_2: int,
    ):
        """
        Check whether the edge from COMPUTE with `bind_index` i to COMPUTE with
            `bind_index` i+1 if they belong to the same actor.

        Args:
            graph: The operation graph generated by `_build_dag_node_operation_graph`.
            dag_idx_1: The index of the task used to access the task in
                `idx_to_task`.
            dag_idx_2: The index of the task used to access the task in
                `idx_to_task`. Note that both tasks belong to the same actor, and the
                `bind_index` of the second task is equal to the `bind_index` of the
                first task plus one.
        """
        compute_node_1 = graph[dag_idx_1][_DAGNodeOperationType.COMPUTE]
        compute_node_2 = graph[dag_idx_2][_DAGNodeOperationType.COMPUTE]

        assert (dag_idx_2, _DAGNodeOperationType.COMPUTE) in compute_node_1.out_edges
        assert (dag_idx_1, _DAGNodeOperationType.COMPUTE) in compute_node_2.in_edges

    def test_edges_between_read_compute_write(self, monkeypatch):
        """
        driver -> fake_actor.op -> driver

        This test case aims to verify whether the function correctly adds edges
        between READ/COMPUTE and COMPUTE/WRITE operations on the same actor.
        """
        monkeypatch.setattr(ClassMethodNode, "__init__", mock_class_method_call_init)
        monkeypatch.setattr(MultiOutputNode, "__init__", mock_init)

        idx_to_task = {
            0: CompiledTask(0, InputNode()),
            1: CompiledTask(1, ClassMethodNode()),
            2: CompiledTask(2, MultiOutputNode()),
        }

        fake_actor = "fake_actor"
        dag_idx = 1
        actor_to_operation_nodes = {
            fake_actor: [
                list(generate_dag_graph_nodes(0, dag_idx, fake_actor, False).values())
            ]
        }
        graph = _build_dag_node_operation_graph(idx_to_task, actor_to_operation_nodes)
        assert len(graph) == 1

        self.check_edges_between_read_compute_write(
            graph, dag_idx, [(0, 1), (1, 1), (1, 0)]
        )

    def test_edge_between_writer_and_reader(self, monkeypatch):
        """
        driver -> fake_actor_1.op -> fake_actor_2.op -> driver

        This test case aims to verify whether the function correctly adds an edge
        from the writer's WRITE operation to the reader's READ operation.
        """
        monkeypatch.setattr(ClassMethodNode, "__init__", mock_class_method_call_init)
        monkeypatch.setattr(MultiOutputNode, "__init__", mock_init)

        fake_actor_1, dag_idx_1 = "fake_actor_1", 1
        fake_actor_2, dag_idx_2 = "fake_actor_2", 2
        idx_to_task = {
            0: CompiledTask(0, InputNode()),
            1: CompiledTask(1, ClassMethodNode()),
            2: CompiledTask(2, ClassMethodNode()),
            3: CompiledTask(3, MultiOutputNode()),
        }
        idx_to_task[1].downstream_task_idxs = {2: fake_actor_2}

        actor_to_operation_nodes = {
            fake_actor_1: [
                list(
                    generate_dag_graph_nodes(0, dag_idx_1, fake_actor_1, False).values()
                )
            ],
            fake_actor_2: [
                list(
                    generate_dag_graph_nodes(0, dag_idx_2, fake_actor_2, False).values()
                )
            ],
        }
        graph = _build_dag_node_operation_graph(idx_to_task, actor_to_operation_nodes)
        assert len(graph) == 2

        self.check_edges_between_read_compute_write(
            graph, dag_idx_1, [(0, 1), (1, 1), (1, 1)]
        )
        self.check_edges_between_read_compute_write(
            graph, dag_idx_2, [(1, 1), (1, 1), (1, 0)]
        )
        self.check_edge_between_writer_and_reader(graph, dag_idx_1, dag_idx_2)

    def test_edge_between_compute_nodes(self, monkeypatch):
        """
        driver -> fake_actor.op -> fake_actor.op -> driver

        This test case aims to verify whether the function correctly adds an edge
        from the COMPUTE operation with `bind_index` i to the COMPUTE operation with
        `bind_index` i+1 if they belong to the same actor.
        """
        monkeypatch.setattr(ClassMethodNode, "__init__", mock_class_method_call_init)
        monkeypatch.setattr(MultiOutputNode, "__init__", mock_init)

        fake_actor = "fake_actor"
        dag_idx_1, dag_idx_2 = 1, 2
        idx_to_task = {
            0: CompiledTask(0, InputNode()),
            dag_idx_1: CompiledTask(dag_idx_1, ClassMethodNode()),
            dag_idx_2: CompiledTask(dag_idx_2, ClassMethodNode()),
            3: CompiledTask(3, MultiOutputNode()),
        }
        idx_to_task[dag_idx_1].downstream_task_idxs = {dag_idx_2: fake_actor}

        actor_to_operation_nodes = {
            fake_actor: [
                list(
                    generate_dag_graph_nodes(0, dag_idx_1, fake_actor, False).values()
                ),
                list(
                    generate_dag_graph_nodes(1, dag_idx_2, fake_actor, False).values()
                ),
            ],
        }
        graph = _build_dag_node_operation_graph(idx_to_task, actor_to_operation_nodes)
        assert len(graph) == 2

        self.check_edges_between_read_compute_write(
            graph, dag_idx_1, [(0, 1), (1, 2), (1, 1)]
        )
        self.check_edges_between_read_compute_write(
            graph, dag_idx_2, [(1, 1), (2, 1), (1, 0)]
        )
        self.check_edge_between_writer_and_reader(graph, dag_idx_1, dag_idx_2)
        self.check_edge_between_compute_nodes(graph, dag_idx_1, dag_idx_2)

    def test_two_actors(self, monkeypatch):
        """
        driver -> fake_actor_1.op -> fake_actor_2.op -> driver
               |                                     |
               -> fake_actor_2.op -> fake_actor_1.op -

        This test includes two actors, each with two tasks. The
        test case covers all three rules for adding edges between
        operation nodes in the operation graph.
        """
        monkeypatch.setattr(ClassMethodNode, "__init__", mock_class_method_call_init)
        monkeypatch.setattr(MultiOutputNode, "__init__", mock_init)

        fake_actor_1, dag_idx_1, dag_idx_3 = "fake_actor_1", 1, 3
        fake_actor_2, dag_idx_2, dag_idx_4 = "fake_actor_2", 2, 4

        idx_to_task = {
            0: CompiledTask(0, InputNode()),
            dag_idx_1: CompiledTask(dag_idx_1, ClassMethodNode()),
            dag_idx_2: CompiledTask(dag_idx_2, ClassMethodNode()),
            dag_idx_3: CompiledTask(dag_idx_3, ClassMethodNode()),
            dag_idx_4: CompiledTask(dag_idx_4, ClassMethodNode()),
            5: CompiledTask(5, MultiOutputNode()),
        }
        idx_to_task[dag_idx_1].downstream_task_idxs = {dag_idx_4: fake_actor_2}
        idx_to_task[dag_idx_2].downstream_task_idxs = {dag_idx_3: fake_actor_1}

        actor_to_operation_nodes = {
            fake_actor_1: [
                list(
                    generate_dag_graph_nodes(0, dag_idx_1, fake_actor_1, False).values()
                ),
                list(
                    generate_dag_graph_nodes(1, dag_idx_3, fake_actor_1, False).values()
                ),
            ],
            fake_actor_2: [
                list(
                    generate_dag_graph_nodes(0, dag_idx_2, fake_actor_2, False).values()
                ),
                list(
                    generate_dag_graph_nodes(1, dag_idx_4, fake_actor_2, False).values()
                ),
            ],
        }
        graph = _build_dag_node_operation_graph(idx_to_task, actor_to_operation_nodes)
        assert len(graph) == 4

        self.check_edges_between_read_compute_write(
            graph, dag_idx_1, [(0, 1), (1, 2), (1, 1)]
        )
        self.check_edges_between_read_compute_write(
            graph, dag_idx_2, [(0, 1), (1, 2), (1, 1)]
        )
        self.check_edges_between_read_compute_write(
            graph, dag_idx_3, [(1, 1), (2, 1), (1, 0)]
        )
        self.check_edges_between_read_compute_write(
            graph, dag_idx_4, [(1, 1), (2, 1), (1, 0)]
        )
        self.check_edge_between_writer_and_reader(graph, dag_idx_1, dag_idx_4)
        self.check_edge_between_writer_and_reader(graph, dag_idx_2, dag_idx_3)


class TestGenerateActorToExecutionSchedule:
    """
    Test whether `_generate_actor_to_execution_schedule` function generates the
    correct execution schedule for each actor.
    """

    def add_edge_between_read_compute_write(
        self, operations: Dict[_DAGNodeOperationType, _DAGOperationGraphNode]
    ):
        """
        Add edges between READ and COMPUTE, and between COMPUTE and WRITE operations
        on the same actor.

        Args:
            operations: A dictionary where the key is the operation type and the value
                is the operation node.
        """
        assert len(operations) == 3
        _add_edge(
            operations[_DAGNodeOperationType.READ],
            operations[_DAGNodeOperationType.COMPUTE],
        )
        _add_edge(
            operations[_DAGNodeOperationType.COMPUTE],
            operations[_DAGNodeOperationType.WRITE],
        )

    def add_data_dependeny(
        self,
        writer_operations: Dict[_DAGNodeOperationType, _DAGOperationGraphNode],
        reader_operations: Dict[_DAGNodeOperationType, _DAGOperationGraphNode],
    ):
        """
        Add a data dependency between the WRITE operation of the writer and the READ
        operation of the reader.

        Args:
            writer_operations: A dictionary where the key is the operation type and the
                value is the operation node of the writer.
            reader_operations: A dictionary where the key is the operation type and the
                value is the operation node of the reader.
        """
        _add_edge(
            writer_operations[_DAGNodeOperationType.WRITE],
            reader_operations[_DAGNodeOperationType.READ],
        )

    def add_control_dependency(
        self,
        operations_1: Dict[_DAGNodeOperationType, _DAGOperationGraphNode],
        operations_2: Dict[_DAGNodeOperationType, _DAGOperationGraphNode],
    ):
        """
        Add a control dependency between the COMPUTE operation of the task with
        bind_index i and the COMPUTE operation of the task with bind_index i+1
        on the same actor.

        Args:
            operations_1: A dictionary where the key is the operation type and the value
                is the operation node of the task with bind_index i.
            operations_2: A dictionary where the key is the operation type and the value
                is the operation node of the task with bind_index i+1.
        """
        _add_edge(
            operations_1[_DAGNodeOperationType.COMPUTE],
            operations_2[_DAGNodeOperationType.COMPUTE],
        )

    def test_single_actor_1(self, monkeypatch):
        """
        driver -> fake_actor.op (dag_idx_1) -> fake_actor.op (dag_idx_2) -> driver

        Test the case where there is only one actor and no NCCL operations.
        Because there is no NCCL operation, all operations with smaller
        `bind_index` should be executed before the operations with larger
        `bind_index` on the same actor.
        """
        monkeypatch.setattr(ActorHandle, "__init__", mock_actor_handle_init)

        fake_actor = ActorHandle("fake_actor")
        dag_idx_1, local_idx_1 = 1, 0
        dag_idx_2, local_idx_2 = 2, 1
        graph = {
            dag_idx_1: generate_dag_graph_nodes(
                local_idx_1, dag_idx_1, fake_actor, False
            ),
            dag_idx_2: generate_dag_graph_nodes(
                local_idx_2, dag_idx_2, fake_actor, False
            ),
        }
        self.add_edge_between_read_compute_write(graph[dag_idx_1])
        self.add_edge_between_read_compute_write(graph[dag_idx_2])
        self.add_data_dependeny(graph[dag_idx_1], graph[dag_idx_2])
        self.add_control_dependency(graph[dag_idx_1], graph[dag_idx_2])

        actor_to_execution_schedule = _generate_actor_to_execution_schedule(graph)
        assert len(actor_to_execution_schedule) == 1
        assert len(actor_to_execution_schedule[fake_actor]) == 6
        assert actor_to_execution_schedule[fake_actor] == [
            graph[dag_idx_1][_DAGNodeOperationType.READ].operation,
            graph[dag_idx_1][_DAGNodeOperationType.COMPUTE].operation,
            graph[dag_idx_1][_DAGNodeOperationType.WRITE].operation,
            graph[dag_idx_2][_DAGNodeOperationType.READ].operation,
            graph[dag_idx_2][_DAGNodeOperationType.COMPUTE].operation,
            graph[dag_idx_2][_DAGNodeOperationType.WRITE].operation,
        ]

    def test_single_actor_2(self, monkeypatch):
        """
        driver -> fake_actor.op (dag_idx_1) -> fake_actor.op (dag_idx_2) -> driver
                                            |                            |
                                            -> fake_actor.op (dag_idx_3) -

        When the `dad_idx_1.WRITE` operation is picked, both `dag_idx_2.READ` and
        `dag_idx_3.READ` operations should be zero in-degree. In this case, the one
        with the smaller `bind_index` should be selected first. That is,
        `dag_idx_2.READ` should be selected first.
        """
        monkeypatch.setattr(ActorHandle, "__init__", mock_actor_handle_init)

        fake_actor = ActorHandle("fake_actor")
        dag_idx_1, local_idx_1 = 1, 0
        dag_idx_2, local_idx_2 = 2, 1
        dag_idx_3, local_idx_3 = 3, 2

        graph = {
            dag_idx_1: generate_dag_graph_nodes(
                local_idx_1, dag_idx_1, fake_actor, False
            ),
            dag_idx_2: generate_dag_graph_nodes(
                local_idx_2, dag_idx_2, fake_actor, False
            ),
            dag_idx_3: generate_dag_graph_nodes(
                local_idx_3, dag_idx_3, fake_actor, False
            ),
        }
        self.add_edge_between_read_compute_write(graph[dag_idx_1])
        self.add_edge_between_read_compute_write(graph[dag_idx_2])
        self.add_edge_between_read_compute_write(graph[dag_idx_3])
        self.add_data_dependeny(graph[dag_idx_1], graph[dag_idx_2])
        self.add_data_dependeny(graph[dag_idx_1], graph[dag_idx_3])
        self.add_control_dependency(graph[dag_idx_1], graph[dag_idx_2])
        self.add_control_dependency(graph[dag_idx_2], graph[dag_idx_3])

        actor_to_execution_schedule = _generate_actor_to_execution_schedule(graph)
        assert len(actor_to_execution_schedule) == 1
        assert len(actor_to_execution_schedule[fake_actor]) == 9
        assert actor_to_execution_schedule[fake_actor] == [
            graph[dag_idx_1][_DAGNodeOperationType.READ].operation,
            graph[dag_idx_1][_DAGNodeOperationType.COMPUTE].operation,
            graph[dag_idx_1][_DAGNodeOperationType.WRITE].operation,
            graph[dag_idx_2][_DAGNodeOperationType.READ].operation,
            graph[dag_idx_2][_DAGNodeOperationType.COMPUTE].operation,
            graph[dag_idx_2][_DAGNodeOperationType.WRITE].operation,
            graph[dag_idx_3][_DAGNodeOperationType.READ].operation,
            graph[dag_idx_3][_DAGNodeOperationType.COMPUTE].operation,
            graph[dag_idx_3][_DAGNodeOperationType.WRITE].operation,
        ]

    def test_two_actors_no_nccl(self, monkeypatch):
        """
        driver -> actor_1.op (dag_idx_1_1) -> actor_2.op (dag_idx_2_2) -> driver
               |                                                       |
               -> actor_2.op (dag_idx_2_1) -> actor_1.op (dag_idx_1_2) -

        Test the case where there are two actors and no NCCL operations.
        Because there is no NCCL operation, all operations with smaller
        `bind_index` should be executed before the operations with larger
        `bind_index` on the same actor.
        """
        monkeypatch.setattr(ActorHandle, "__init__", mock_actor_handle_init)

        fake_actor_1 = ActorHandle("fake_actor_1")
        dag_idx_1_1, local_idx_1_1 = 1, 0
        dag_idx_1_2, local_idx_1_2 = 4, 1

        fake_actor_2 = ActorHandle("fake_actor_2")
        dag_idx_2_1, local_idx_2_1 = 2, 0
        dag_idx_2_2, local_idx_2_2 = 3, 1

        graph = {
            dag_idx_1_1: generate_dag_graph_nodes(
                local_idx_1_1, dag_idx_1_1, fake_actor_1, False
            ),
            dag_idx_2_1: generate_dag_graph_nodes(
                local_idx_2_1, dag_idx_2_1, fake_actor_2, False
            ),
            dag_idx_2_2: generate_dag_graph_nodes(
                local_idx_2_2, dag_idx_2_2, fake_actor_2, False
            ),
            dag_idx_1_2: generate_dag_graph_nodes(
                local_idx_1_2, dag_idx_1_2, fake_actor_1, False
            ),
        }
        self.add_edge_between_read_compute_write(graph[dag_idx_1_1])
        self.add_edge_between_read_compute_write(graph[dag_idx_1_2])
        self.add_edge_between_read_compute_write(graph[dag_idx_2_1])
        self.add_edge_between_read_compute_write(graph[dag_idx_2_2])
        self.add_data_dependeny(graph[dag_idx_1_1], graph[dag_idx_2_2])
        self.add_data_dependeny(graph[dag_idx_2_1], graph[dag_idx_1_2])
        self.add_control_dependency(graph[dag_idx_1_1], graph[dag_idx_1_2])
        self.add_control_dependency(graph[dag_idx_2_1], graph[dag_idx_2_2])

        actor_to_execution_schedule = _generate_actor_to_execution_schedule(graph)
        assert len(actor_to_execution_schedule) == 2
        assert len(actor_to_execution_schedule[fake_actor_1]) == 6
        assert len(actor_to_execution_schedule[fake_actor_2]) == 6

        assert actor_to_execution_schedule[fake_actor_1] == [
            graph[dag_idx_1_1][_DAGNodeOperationType.READ].operation,
            graph[dag_idx_1_1][_DAGNodeOperationType.COMPUTE].operation,
            graph[dag_idx_1_1][_DAGNodeOperationType.WRITE].operation,
            graph[dag_idx_1_2][_DAGNodeOperationType.READ].operation,
            graph[dag_idx_1_2][_DAGNodeOperationType.COMPUTE].operation,
            graph[dag_idx_1_2][_DAGNodeOperationType.WRITE].operation,
        ]
        assert actor_to_execution_schedule[fake_actor_2] == [
            graph[dag_idx_2_1][_DAGNodeOperationType.READ].operation,
            graph[dag_idx_2_1][_DAGNodeOperationType.COMPUTE].operation,
            graph[dag_idx_2_1][_DAGNodeOperationType.WRITE].operation,
            graph[dag_idx_2_2][_DAGNodeOperationType.READ].operation,
            graph[dag_idx_2_2][_DAGNodeOperationType.COMPUTE].operation,
            graph[dag_idx_2_2][_DAGNodeOperationType.WRITE].operation,
        ]

    def test_two_actors_with_nccl(self, monkeypatch):
        """
        driver -> actor_1.op (dag_idx_1_1) -> actor_2.op (dag_idx_2_2) -> driver
               |                                                       |
               -> actor_2.op (dag_idx_2_1) -> actor_1.op (dag_idx_1_2) -

        In this test, the communication between fake_actor_1 and fake_actor_2 is done
        using NCCL. When the dag_idx_1.WRITE operation is picked, the dag_idx_2.READ
        operation is also added to the execution schedule because of the NCCL operation.
        """
        monkeypatch.setattr(ActorHandle, "__init__", mock_actor_handle_init)

        fake_actor_1 = ActorHandle("fake_actor_1")
        dag_idx_1_1, local_idx_1_1 = 1, 0
        dag_idx_1_2, local_idx_1_2 = 4, 1

        fake_actor_2 = ActorHandle("fake_actor_2")
        dag_idx_2_1, local_idx_2_1 = 2, 0
        dag_idx_2_2, local_idx_2_2 = 3, 1

        graph = {
            dag_idx_1_1: generate_dag_graph_nodes(
                local_idx_1_1, dag_idx_1_1, fake_actor_1, True
            ),
            dag_idx_2_1: generate_dag_graph_nodes(
                local_idx_2_1, dag_idx_2_1, fake_actor_2, True
            ),
            dag_idx_2_2: generate_dag_graph_nodes(
                local_idx_2_2, dag_idx_2_2, fake_actor_2, False
            ),
            dag_idx_1_2: generate_dag_graph_nodes(
                local_idx_1_2, dag_idx_1_2, fake_actor_1, False
            ),
        }
        self.add_edge_between_read_compute_write(graph[dag_idx_1_1])
        self.add_edge_between_read_compute_write(graph[dag_idx_1_2])
        self.add_edge_between_read_compute_write(graph[dag_idx_2_1])
        self.add_edge_between_read_compute_write(graph[dag_idx_2_2])
        self.add_data_dependeny(graph[dag_idx_1_1], graph[dag_idx_2_2])
        self.add_data_dependeny(graph[dag_idx_2_1], graph[dag_idx_1_2])
        self.add_control_dependency(graph[dag_idx_1_1], graph[dag_idx_1_2])
        self.add_control_dependency(graph[dag_idx_2_1], graph[dag_idx_2_2])

        actor_to_execution_schedule = _generate_actor_to_execution_schedule(graph)
        assert len(actor_to_execution_schedule) == 2
        assert len(actor_to_execution_schedule[fake_actor_1]) == 6
        assert len(actor_to_execution_schedule[fake_actor_2]) == 6

        assert actor_to_execution_schedule[fake_actor_1] == [
            graph[dag_idx_1_1][_DAGNodeOperationType.READ].operation,
            graph[dag_idx_1_1][_DAGNodeOperationType.COMPUTE].operation,
            graph[dag_idx_1_1][_DAGNodeOperationType.WRITE].operation,
            graph[dag_idx_1_2][_DAGNodeOperationType.READ].operation,
            graph[dag_idx_1_2][_DAGNodeOperationType.COMPUTE].operation,
            graph[dag_idx_1_2][_DAGNodeOperationType.WRITE].operation,
        ]
        assert actor_to_execution_schedule[fake_actor_2] == [
            graph[dag_idx_2_1][_DAGNodeOperationType.READ].operation,
            graph[dag_idx_2_1][_DAGNodeOperationType.COMPUTE].operation,
            # The order of `dag_idx_2_2.READ` and `dag_idx_2_2.COMPUTE` is important.
            graph[dag_idx_2_2][_DAGNodeOperationType.READ].operation,
            graph[dag_idx_2_1][_DAGNodeOperationType.WRITE].operation,
            graph[dag_idx_2_2][_DAGNodeOperationType.COMPUTE].operation,
            graph[dag_idx_2_2][_DAGNodeOperationType.WRITE].operation,
        ]

    def test_simulate_pp_2workers_2batches_1f1b_with_nccl(self, monkeypatch):
        """
        This test simulates a simple 1F1B pipeline parallelism for training with
        2 workers and 2 batches.

        w1: fwd_b1  fwd_b2          bwd_b1          bwd_b2
        w2:         fwd_b1  bwd_b1  fwd_b2  bwd_b2

        The communication between workers is done using NCCL. The communication
        within the worker actor is done using IntraProcessChannel.
        """
        monkeypatch.setattr(ActorHandle, "__init__", mock_actor_handle_init)

        worker_1 = ActorHandle("worker_1")
        dag_idx_1_1, local_idx_1_1 = 1, 0
        dag_idx_1_2, local_idx_1_2 = 2, 1
        dag_idx_1_3, local_idx_1_3 = 3, 2
        dag_idx_1_4, local_idx_1_4 = 4, 3
        worker_2 = ActorHandle("worker_2")
        dag_idx_2_1, local_idx_2_1 = 5, 0
        dag_idx_2_2, local_idx_2_2 = 6, 1
        dag_idx_2_3, local_idx_2_3 = 7, 2
        dag_idx_2_4, local_idx_2_4 = 8, 3
        graph = {
            dag_idx_1_1: generate_dag_graph_nodes(
                local_idx_1_1, dag_idx_1_1, worker_1, True
            ),
            dag_idx_1_2: generate_dag_graph_nodes(
                local_idx_1_2, dag_idx_1_2, worker_1, True
            ),
            dag_idx_1_3: generate_dag_graph_nodes(
                local_idx_1_3, dag_idx_1_3, worker_1, False
            ),
            dag_idx_1_4: generate_dag_graph_nodes(
                local_idx_1_4, dag_idx_1_4, worker_1, False
            ),
            dag_idx_2_1: generate_dag_graph_nodes(
                local_idx_2_1, dag_idx_2_1, worker_2, False
            ),
            dag_idx_2_2: generate_dag_graph_nodes(
                local_idx_2_2, dag_idx_2_2, worker_2, True
            ),
            dag_idx_2_3: generate_dag_graph_nodes(
                local_idx_2_3, dag_idx_2_3, worker_2, False
            ),
            dag_idx_2_4: generate_dag_graph_nodes(
                local_idx_2_4, dag_idx_2_4, worker_2, True
            ),
        }
        self.add_edge_between_read_compute_write(graph[dag_idx_1_1])
        self.add_edge_between_read_compute_write(graph[dag_idx_1_2])
        self.add_edge_between_read_compute_write(graph[dag_idx_1_3])
        self.add_edge_between_read_compute_write(graph[dag_idx_1_4])
        self.add_edge_between_read_compute_write(graph[dag_idx_2_1])
        self.add_edge_between_read_compute_write(graph[dag_idx_2_2])
        self.add_edge_between_read_compute_write(graph[dag_idx_2_3])
        self.add_edge_between_read_compute_write(graph[dag_idx_2_4])
        self.add_data_dependeny(graph[dag_idx_1_1], graph[dag_idx_2_1])
        self.add_data_dependeny(graph[dag_idx_2_1], graph[dag_idx_2_2])
        self.add_data_dependeny(graph[dag_idx_2_2], graph[dag_idx_1_3])
        self.add_data_dependeny(graph[dag_idx_1_2], graph[dag_idx_2_3])
        self.add_data_dependeny(graph[dag_idx_2_3], graph[dag_idx_2_4])
        self.add_data_dependeny(graph[dag_idx_2_4], graph[dag_idx_1_4])
        self.add_control_dependency(graph[dag_idx_1_1], graph[dag_idx_1_2])
        self.add_control_dependency(graph[dag_idx_1_2], graph[dag_idx_1_3])
        self.add_control_dependency(graph[dag_idx_1_3], graph[dag_idx_1_4])
        self.add_control_dependency(graph[dag_idx_2_1], graph[dag_idx_2_2])
        self.add_control_dependency(graph[dag_idx_2_2], graph[dag_idx_2_3])
        self.add_control_dependency(graph[dag_idx_2_3], graph[dag_idx_2_4])

        actor_to_execution_schedule = _generate_actor_to_execution_schedule(graph)
        assert len(actor_to_execution_schedule) == 2
        assert len(actor_to_execution_schedule[worker_1]) == 12
        assert len(actor_to_execution_schedule[worker_2]) == 12
        assert actor_to_execution_schedule[worker_1] == [
            graph[dag_idx_1_1][_DAGNodeOperationType.READ].operation,
            graph[dag_idx_1_1][_DAGNodeOperationType.COMPUTE].operation,
            graph[dag_idx_1_1][_DAGNodeOperationType.WRITE].operation,
            graph[dag_idx_1_2][_DAGNodeOperationType.READ].operation,
            graph[dag_idx_1_2][_DAGNodeOperationType.COMPUTE].operation,
            graph[dag_idx_1_2][_DAGNodeOperationType.WRITE].operation,
            graph[dag_idx_1_3][_DAGNodeOperationType.READ].operation,
            graph[dag_idx_1_3][_DAGNodeOperationType.COMPUTE].operation,
            graph[dag_idx_1_3][_DAGNodeOperationType.WRITE].operation,
            graph[dag_idx_1_4][_DAGNodeOperationType.READ].operation,
            graph[dag_idx_1_4][_DAGNodeOperationType.COMPUTE].operation,
            graph[dag_idx_1_4][_DAGNodeOperationType.WRITE].operation,
        ]
        assert actor_to_execution_schedule[worker_2] == [
            graph[dag_idx_2_1][_DAGNodeOperationType.READ].operation,
            graph[dag_idx_2_1][_DAGNodeOperationType.COMPUTE].operation,
            graph[dag_idx_2_1][_DAGNodeOperationType.WRITE].operation,
            graph[dag_idx_2_2][_DAGNodeOperationType.READ].operation,
            graph[dag_idx_2_2][_DAGNodeOperationType.COMPUTE].operation,
            # The order of `dag_idx_2_3.READ` and `dag_idx_2_2.WRITE` is important.
            graph[dag_idx_2_3][_DAGNodeOperationType.READ].operation,
            graph[dag_idx_2_2][_DAGNodeOperationType.WRITE].operation,
            graph[dag_idx_2_3][_DAGNodeOperationType.COMPUTE].operation,
            graph[dag_idx_2_3][_DAGNodeOperationType.WRITE].operation,
            graph[dag_idx_2_4][_DAGNodeOperationType.READ].operation,
            graph[dag_idx_2_4][_DAGNodeOperationType.COMPUTE].operation,
            graph[dag_idx_2_4][_DAGNodeOperationType.WRITE].operation,
        ]

    def test_simulate_pp_2workers_2batches_1f1b_no_nccl(self, monkeypatch):
        """
        This test simulates a simple 1F1B pipeline parallelism for training with
        2 workers and 2 batches.

        w1: fwd_b1  fwd_b2          bwd_b1          bwd_b2
        w2:         fwd_b1  bwd_b1  fwd_b2  bwd_b2

        Because there is no NCCL operation, all operations with smaller
        `bind_index` should be executed before the operations with larger
        `bind_index` on the same actor.
        """
        monkeypatch.setattr(ActorHandle, "__init__", mock_actor_handle_init)

        worker_1 = ActorHandle("worker_1")
        dag_idx_1_1, local_idx_1_1 = 1, 0
        dag_idx_1_2, local_idx_1_2 = 2, 1
        dag_idx_1_3, local_idx_1_3 = 3, 2
        dag_idx_1_4, local_idx_1_4 = 4, 3
        worker_2 = ActorHandle("worker_2")
        dag_idx_2_1, local_idx_2_1 = 5, 0
        dag_idx_2_2, local_idx_2_2 = 6, 1
        dag_idx_2_3, local_idx_2_3 = 7, 2
        dag_idx_2_4, local_idx_2_4 = 8, 3

        # No NCCL operation.
        graph = {
            dag_idx_1_1: generate_dag_graph_nodes(
                local_idx_1_1, dag_idx_1_1, worker_1, False
            ),
            dag_idx_1_2: generate_dag_graph_nodes(
                local_idx_1_2, dag_idx_1_2, worker_1, False
            ),
            dag_idx_1_3: generate_dag_graph_nodes(
                local_idx_1_3, dag_idx_1_3, worker_1, False
            ),
            dag_idx_1_4: generate_dag_graph_nodes(
                local_idx_1_4, dag_idx_1_4, worker_1, False
            ),
            dag_idx_2_1: generate_dag_graph_nodes(
                local_idx_2_1, dag_idx_2_1, worker_2, False
            ),
            dag_idx_2_2: generate_dag_graph_nodes(
                local_idx_2_2, dag_idx_2_2, worker_2, False
            ),
            dag_idx_2_3: generate_dag_graph_nodes(
                local_idx_2_3, dag_idx_2_3, worker_2, False
            ),
            dag_idx_2_4: generate_dag_graph_nodes(
                local_idx_2_4, dag_idx_2_4, worker_2, False
            ),
        }
        self.add_edge_between_read_compute_write(graph[dag_idx_1_1])
        self.add_edge_between_read_compute_write(graph[dag_idx_1_2])
        self.add_edge_between_read_compute_write(graph[dag_idx_1_3])
        self.add_edge_between_read_compute_write(graph[dag_idx_1_4])
        self.add_edge_between_read_compute_write(graph[dag_idx_2_1])
        self.add_edge_between_read_compute_write(graph[dag_idx_2_2])
        self.add_edge_between_read_compute_write(graph[dag_idx_2_3])
        self.add_edge_between_read_compute_write(graph[dag_idx_2_4])
        self.add_data_dependeny(graph[dag_idx_1_1], graph[dag_idx_2_1])
        self.add_data_dependeny(graph[dag_idx_2_1], graph[dag_idx_2_2])
        self.add_data_dependeny(graph[dag_idx_2_2], graph[dag_idx_1_3])
        self.add_data_dependeny(graph[dag_idx_1_2], graph[dag_idx_2_3])
        self.add_data_dependeny(graph[dag_idx_2_3], graph[dag_idx_2_4])
        self.add_data_dependeny(graph[dag_idx_2_4], graph[dag_idx_1_4])
        self.add_control_dependency(graph[dag_idx_1_1], graph[dag_idx_1_2])
        self.add_control_dependency(graph[dag_idx_1_2], graph[dag_idx_1_3])
        self.add_control_dependency(graph[dag_idx_1_3], graph[dag_idx_1_4])
        self.add_control_dependency(graph[dag_idx_2_1], graph[dag_idx_2_2])
        self.add_control_dependency(graph[dag_idx_2_2], graph[dag_idx_2_3])
        self.add_control_dependency(graph[dag_idx_2_3], graph[dag_idx_2_4])

        actor_to_execution_schedule = _generate_actor_to_execution_schedule(graph)
        assert len(actor_to_execution_schedule) == 2
        assert len(actor_to_execution_schedule[worker_1]) == 12
        assert len(actor_to_execution_schedule[worker_2]) == 12
        assert actor_to_execution_schedule[worker_1] == [
            graph[dag_idx_1_1][_DAGNodeOperationType.READ].operation,
            graph[dag_idx_1_1][_DAGNodeOperationType.COMPUTE].operation,
            graph[dag_idx_1_1][_DAGNodeOperationType.WRITE].operation,
            graph[dag_idx_1_2][_DAGNodeOperationType.READ].operation,
            graph[dag_idx_1_2][_DAGNodeOperationType.COMPUTE].operation,
            graph[dag_idx_1_2][_DAGNodeOperationType.WRITE].operation,
            graph[dag_idx_1_3][_DAGNodeOperationType.READ].operation,
            graph[dag_idx_1_3][_DAGNodeOperationType.COMPUTE].operation,
            graph[dag_idx_1_3][_DAGNodeOperationType.WRITE].operation,
            graph[dag_idx_1_4][_DAGNodeOperationType.READ].operation,
            graph[dag_idx_1_4][_DAGNodeOperationType.COMPUTE].operation,
            graph[dag_idx_1_4][_DAGNodeOperationType.WRITE].operation,
        ]
        assert actor_to_execution_schedule[worker_2] == [
            graph[dag_idx_2_1][_DAGNodeOperationType.READ].operation,
            graph[dag_idx_2_1][_DAGNodeOperationType.COMPUTE].operation,
            graph[dag_idx_2_1][_DAGNodeOperationType.WRITE].operation,
            graph[dag_idx_2_2][_DAGNodeOperationType.READ].operation,
            graph[dag_idx_2_2][_DAGNodeOperationType.COMPUTE].operation,
            # The order of `dag_idx_2_3.READ` and `dag_idx_2_2.WRITE` is important.
            # It is different from the case where there is an NCCL operation.
            graph[dag_idx_2_2][_DAGNodeOperationType.WRITE].operation,
            graph[dag_idx_2_3][_DAGNodeOperationType.READ].operation,
            graph[dag_idx_2_3][_DAGNodeOperationType.COMPUTE].operation,
            graph[dag_idx_2_3][_DAGNodeOperationType.WRITE].operation,
            graph[dag_idx_2_4][_DAGNodeOperationType.READ].operation,
            graph[dag_idx_2_4][_DAGNodeOperationType.COMPUTE].operation,
            graph[dag_idx_2_4][_DAGNodeOperationType.WRITE].operation,
        ]


if __name__ == "__main__":
    if os.environ.get("PARALLEL_CI"):
        sys.exit(pytest.main(["-n", "auto", "--boxed", "-vs", __file__]))
    else:
        sys.exit(pytest.main(["-sv", __file__]))<|MERGE_RESOLUTION|>--- conflicted
+++ resolved
@@ -72,7 +72,7 @@
         for dag_idx in dag_idxs:
             mock_graph[dag_idx][
                 _DAGNodeOperationType.COMPUTE
-            ].collective_group = collective_group
+            ].set_collective_group_idxs(collective_group)
 
     def test_two_candidates_on_same_actor(self, monkeypatch):
         """
@@ -301,27 +301,8 @@
             ],
         }
         # Embed collective group information in _DAGNodeOperation.
-<<<<<<< HEAD
         self.add_collective_group(mock_graph, [dag_idx_1, dag_idx_2])
         self.add_collective_group(mock_graph, [dag_idx_3])
-=======
-        collective_group_1 = {
-            (dag_idx_1, _DAGNodeOperationType.COMPUTE),
-            (dag_idx_2, _DAGNodeOperationType.COMPUTE),
-        }
-        mock_graph[dag_idx_1][_DAGNodeOperationType.COMPUTE].set_collective_group_idxs(
-            collective_group_1
-        )
-        mock_graph[dag_idx_2][_DAGNodeOperationType.COMPUTE].set_collective_group_idxs(
-            collective_group_1
-        )
-        collective_group_2 = {
-            (dag_idx_3, _DAGNodeOperationType.COMPUTE),
-        }
-        mock_graph[dag_idx_3][_DAGNodeOperationType.COMPUTE].set_collective_group_idxs(
-            collective_group_2
-        )
->>>>>>> fe4c30e4
         next_nodes = _select_next_nodes(mock_actor_to_candidates, mock_graph)
         assert len(next_nodes) == 2
         assert set(next_nodes) == {
@@ -399,27 +380,8 @@
             fake_actor_2: [mock_graph[dag_idx_2][_DAGNodeOperationType.COMPUTE]],
         }
         # Embed collective group information in _DAGNodeOperation.
-<<<<<<< HEAD
         self.add_collective_group(mock_graph, [dag_idx_1])
         self.add_collective_group(mock_graph, [dag_idx_2, dag_idx_3])
-=======
-        collective_group_1 = {
-            (dag_idx_1, _DAGNodeOperationType.COMPUTE),
-        }
-        mock_graph[dag_idx_1][_DAGNodeOperationType.COMPUTE].set_collective_group_idxs(
-            collective_group_1
-        )
-        collective_group_2 = {
-            (dag_idx_2, _DAGNodeOperationType.COMPUTE),
-            (dag_idx_3, _DAGNodeOperationType.COMPUTE),
-        }
-        mock_graph[dag_idx_2][_DAGNodeOperationType.COMPUTE].set_collective_group_idxs(
-            collective_group_2
-        )
-        mock_graph[dag_idx_3][_DAGNodeOperationType.COMPUTE].set_collective_group_idxs(
-            collective_group_2
-        )
->>>>>>> fe4c30e4
         next_nodes = _select_next_nodes(mock_actor_to_candidates, mock_graph)
         assert len(next_nodes) == 1
         assert next_nodes[0] == mock_graph[dag_idx_1][_DAGNodeOperationType.COMPUTE]
