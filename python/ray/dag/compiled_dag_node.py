import asyncio
from collections import defaultdict, deque
from typing import Any, Dict, List, Tuple, Union, Optional, Set
import logging
import threading
import time
import uuid
import traceback
from typing import NamedTuple

import ray
from ray.exceptions import RayTaskError, RayChannelError
from ray.util.annotations import PublicAPI
from ray.experimental.compiled_dag_ref import (
    CompiledDAGRef,
    CompiledDAGFuture,
    _process_return_vals,
)
from ray.experimental.channel import (
    ChannelInterface,
    ChannelOutputType,
    ReaderInterface,
    SynchronousReader,
    WriterInterface,
    SynchronousWriter,
    AwaitableBackgroundReader,
    AwaitableBackgroundWriter,
)
from ray.util.annotations import DeveloperAPI

from ray.experimental.channel.shared_memory_channel import (
    SharedMemoryType,
)

from ray.experimental.channel.torch_tensor_nccl_channel import (
    _init_nccl_group,
    _destroy_nccl_group,
)

from ray.dag.dag_node_operation import (
    _DAGNodeOperation,
    _DAGNodeOperationType,
    _DAGOperationGraphNode,
    _build_dag_node_operation_graph,
    _generate_actor_to_execution_schedule,
)

from ray.util.scheduling_strategies import NodeAffinitySchedulingStrategy


# Holds the input arguments for an accelerated DAG node.
@PublicAPI(stability="alpha")
class RayDAGArgs(NamedTuple):
    args: Tuple[Any, ...]
    kwargs: Dict[str, Any]


logger = logging.getLogger(__name__)


@DeveloperAPI
def do_allocate_channel(
    self,
    reader_and_node_list: List[Tuple["ray.actor.ActorHandle", str]],
    typ: ChannelOutputType,
) -> ChannelInterface:
    """Generic actor method to allocate an output channel.

    Args:
        reader_and_node_list: A list of tuples, where each tuple contains a reader
            actor handle and the node ID where the actor is located.
        typ: The output type hint for the channel.

    Returns:
        The allocated channel.
    """
    self_actor = None
    try:
        self_actor = ray.get_runtime_context().current_actor
    except RuntimeError:
        # This is the driver so there is no current actor handle.
        pass

    output_channel = typ.create_channel(
        self_actor,
        reader_and_node_list,
    )
    return output_channel


@DeveloperAPI
def do_exec_tasks(
    self,
    tasks: List["ExecutableTask"],
    schedule: List[_DAGNodeOperation],
) -> None:
    """A generic actor method to begin executing the operations belonging to an
    actor. This runs an infinite loop to execute each _DAGNodeOperation in the
    order specified by the schedule. It exits only if the actor dies or an
    exception is thrown.

    Args:
        tasks: the executable tasks corresponding to the actor methods.
        schedule: A list of _DAGNodeOperation that should be executed in order.
    """
    try:
        for task in tasks:
            task.prepare()

        done = False
        while True:
            if done:
                break
            for operation in schedule:
                done = tasks[operation.exec_task_idx].exec_operation(
                    self, operation.type
                )
                if done:
                    break
    except Exception:
        logging.exception("Compiled DAG task exited with exception")
        raise


@DeveloperAPI
def do_cancel_executable_tasks(self, tasks: List["ExecutableTask"]) -> None:
    for task in tasks:
        task.cancel()


def _wrap_exception(exc):
    backtrace = ray._private.utils.format_error_message(
        "".join(traceback.format_exception(type(exc), exc, exc.__traceback__)),
        task_exception=True,
    )
    wrapped = RayTaskError(
        function_name="do_exec_tasks",
        traceback_str=backtrace,
        cause=exc,
    )
    return wrapped


@DeveloperAPI
class CompiledTask:
    """Wraps the normal Ray DAGNode with some metadata."""

    def __init__(self, idx: int, dag_node: "ray.dag.DAGNode"):
        """
        Args:
            idx: A unique index into the original DAG.
            dag_node: The original DAG node created by the user.
        """
        self.idx = idx
        self.dag_node = dag_node

<<<<<<< HEAD
        self.downstream_node_idxs: Dict[int, "ray.actor.ActorHandle"] = {}
        # Multiple return values are written to separate `output_channels`.
        # `output_idxs` represents the tuple index of the output value for
        # multiple returns in a tuple. If an output index is None, it means
        # the complete return value is written to the output channel.
        # Otherwise, the return value is a tuple and the index is used
        # to extract the value to be written to the output channel.
        self.output_channels: List[ChannelInterface] = []
        self.output_idxs: List[Optional[int]] = []
=======
        # Dict from task index to actor handle for immediate downstream tasks.
        self.downstream_task_idxs: Dict[int, "ray.actor.ActorHandle"] = {}
        self.output_channel = None
>>>>>>> baa42a10
        self.arg_type_hints: List["ChannelOutputType"] = []

    @property
    def args(self) -> Tuple[Any]:
        return self.dag_node.get_args()

    @property
    def kwargs(self) -> Dict[str, Any]:
        return self.dag_node.get_kwargs()

    @property
    def num_readers(self) -> int:
        return len(self.downstream_task_idxs)

    def __str__(self) -> str:
        return f"""
Node: {self.dag_node}
Arguments: {self.args}
Outputs: {self.output_channels}
"""


@DeveloperAPI
class DAGInputAdapter:
    """Adapter to extract individual positional arguments and kwargs
    from objects read from DAG input channel."""

    def __init__(
        self,
        input_attr_node: Optional["ray.dag.InputAttributeNode"],
        dag_input_channel: "ray.experimental.channel.ChannelInterface",
    ):
        """
        Args:
            input_attr_node: The input attribute node that this adapter is
                created for. None should be used when creating an adapter for
                the DAG input node itself; in this case, the adapter will
                extract the 0th positional argument.
            dag_input_channel: The DAG input channel.
        """
        self._dag_input_channel = dag_input_channel

        def extractor(key: Union[int, str]):
            def extract_arg(raw_args):
                if not isinstance(raw_args, RayDAGArgs):
                    # Fast path for a single input.
                    return raw_args
                else:
                    assert isinstance(raw_args, RayDAGArgs)
                    args = raw_args.args
                    kwargs = raw_args.kwargs

                if isinstance(key, int):
                    return args[key]
                else:
                    return kwargs[key]

            return extract_arg

        if input_attr_node:
            key = input_attr_node.key
        else:
            key = 0
        self._adapt_method = extractor(key)

    def adapt(self, input):
        return self._adapt_method(input)

    def get_dag_input_channel(self):
        return self._dag_input_channel


class _ExecutableTaskInput:
    """Represents an input to an ExecutableTask.

    Args:
        input_variant: either an unresolved input (when type is ChannelInterface
            or DAGInputAdapter), or a resolved input value (when type is Any)
        channel_idx: if input_variant is an unresolved input, this is the index
            into the input channels list.
    """

    def __init__(
        self,
        input_variant: Union[ChannelInterface, DAGInputAdapter, Any],
        channel_idx: Optional[int],
    ):
        self.input_variant = input_variant
        self.channel_idx = channel_idx

    def resolve(self, channel_results: Any):
        """
        Resolve the input value from the channel results.

        Args:
            channel_results: The results from reading the input channels.
        """
        if isinstance(self.input_variant, ChannelInterface):
            value = channel_results[self.channel_idx]
        elif isinstance(self.input_variant, DAGInputAdapter):
            adapter = self.input_variant
            value = adapter.adapt(channel_results[self.channel_idx])
        else:
            value = self.input_variant
        return value


@DeveloperAPI
class ExecutableTask:
    """A task that can be executed in a compiled DAG, and it
    corresponds to an actor method.
    """

    def __init__(
        self,
        task: "CompiledTask",
        resolved_args: List[Any],
        resolved_kwargs: Dict[str, Any],
    ):
        """
        Args:
            task: The CompiledTask that this ExecutableTask corresponds to.
            resolved_args: The arguments to the method. Arguments that are
                not Channels will get passed through to the actor method.
                If the argument is a channel, it will be replaced by the
                value read from the channel before the method executes.
            resolved_kwargs: The keyword arguments to the method. Currently, we
                do not support binding kwargs to other DAG nodes, so the values
                of the dictionary cannot be Channels.
        """
        self.method_name = task.dag_node.get_method_name()
        self.bind_index = task.dag_node._get_bind_index()
        self.output_channels = task.output_channels
        self.output_idxs = task.output_idxs
        self.input_type_hints: List["ChannelOutputType"] = task.arg_type_hints
        self.output_type_hint: "ChannelOutputType" = task.dag_node.type_hint

        self.input_channels: List[ChannelInterface] = []
        self.task_inputs: List[_ExecutableTaskInput] = []
        self.resolved_kwargs: Dict[str, Any] = resolved_kwargs
        # A unique index which can be used to index into `idx_to_task` to get
        # the corresponding task.
        self.task_idx = task.idx

        # Reverse map for input_channels: maps an input channel to
        # its index in input_channels.
        input_channel_to_idx: dict[ChannelInterface, int] = {}

        for arg in resolved_args:
            if isinstance(arg, ChannelInterface) or isinstance(arg, DAGInputAdapter):
                if isinstance(arg, ChannelInterface):
                    channel = arg
                else:
                    adapter = arg
                    channel = adapter.get_dag_input_channel()

                if channel in input_channel_to_idx:
                    # The same channel was added before, so reuse the index.
                    channel_idx = input_channel_to_idx[channel]
                else:
                    # Add a new channel to the list of input channels.
                    self.input_channels.append(channel)
                    channel_idx = len(self.input_channels) - 1
                    input_channel_to_idx[channel] = channel_idx

                task_input = _ExecutableTaskInput(arg, channel_idx)
            else:
                task_input = _ExecutableTaskInput(arg, None)
            self.task_inputs.append(task_input)

        # Currently DAGs do not support binding kwargs to other DAG nodes.
        for val in self.resolved_kwargs.values():
            assert not isinstance(val, ChannelInterface)
            assert not isinstance(val, DAGInputAdapter)

        # Input reader to read input data from upstream DAG nodes.
        self.input_reader: ReaderInterface = SynchronousReader(self.input_channels)
        # Output writer to write output data to downstream DAG nodes.
        self.output_writer: WriterInterface = SynchronousWriter(
            self.output_channels, self.output_idxs
        )
        # Store the intermediate result of a READ or COMPUTE operation.
        # The result of a READ operation will be used by a COMPUTE operation,
        # and the result of a COMPUTE operation will be used by a WRITE operation.
        self._intermediate_buffer: Any = None

    def cancel(self):
        """
        Close all the input channels and the output channel. The exact behavior
        depends on the type of channel. Typically, it will release the resources
        used by the channels.
        """
        self.input_reader.close()
        self.output_writer.close()

    def prepare(self):
        """
        Prepare the task for execution. The `exec_operation` function can only
        be called after `prepare` has been called.
        """
        for typ_hint in self.input_type_hints:
            typ_hint.register_custom_serializer()
        self.output_type_hint.register_custom_serializer()
        self.input_reader.start()
        self.output_writer.start()

    def set_intermediate_buffer(self, data: Any):
        """
        Store the intermediate result of a READ or COMPUTE operation.

        Args:
            data: The intermediate result of a READ or COMPUTE operation.
        """
        assert self._intermediate_buffer is None
        self._intermediate_buffer = data

    def reset_intermediate_buffer(self) -> Any:
        """
        Retrieve the intermediate result of a READ or COMPUTE operation,
        and reset the intermediate buffer to None.

        Returns:
            The intermediate result of a READ or COMPUTE operation.
        """
        data = self._intermediate_buffer
        self._intermediate_buffer = None
        return data

    def _read(self) -> bool:
        """
        Read input data from upstream DAG nodes and cache the intermediate result.

        Returns:
            True if system error occurs and exit the loop; otherwise, False.
        """
        assert self._intermediate_buffer is None
        exit = False
        try:
            input_data = self.input_reader.read()
            self.set_intermediate_buffer(input_data)
        except RayChannelError:
            # Channel closed. Exit the loop.
            exit = True
        return exit

    def _compute(self, class_handle) -> bool:
        """
        Retrieve the intermediate result from the READ operation and perform the
        computation. Then, cache the new intermediate result. The caller must ensure
        that the last operation executed is READ so that the function retrieves the
        correct intermediate result.

        Args:
            class_handle: An instance of the class to which the actor belongs. For
                example, the type of `class_handle` is <class 'xxxx.Worker'> if the
                actor belongs to the `class Worker` class.

        Returns:
            True if system error occurs and exit the loop; otherwise, False.
        """
        input_data = self.reset_intermediate_buffer()
        method = getattr(class_handle, self.method_name)
        try:
            _process_return_vals(input_data, return_single_output=False)
        except Exception as exc:
            # Previous task raised an application-level exception.
            # Propagate it and skip the actual task. We don't need to wrap the
            # exception in a RayTaskError here because it has already been wrapped
            # by the previous task.
            self.set_intermediate_buffer(exc)
            return False

        resolved_inputs = []
        for task_input in self.task_inputs:
            resolved_inputs.append(task_input.resolve(input_data))

        try:
            output_val = method(*resolved_inputs, **self.resolved_kwargs)
        except Exception as exc:
            output_val = _wrap_exception(exc)
        self.set_intermediate_buffer(output_val)
        return False

    def _write(self) -> bool:
        """
        Retrieve the intermediate result from the COMPUTE operation and write to its
        downstream DAG nodes. The caller must ensure that the last operation executed
        is COMPUTE so that the function retrieves the correct intermediate result.

        Returns:
            True if system error occurs and exit the loop; otherwise, False.
        """
        output_val = self.reset_intermediate_buffer()
        exit = False
        try:
            self.output_writer.write(output_val)
        except RayChannelError:
            # Channel closed. Exit the loop.
            exit = True
        return exit

    def exec_operation(self, class_handle, op_type: _DAGNodeOperationType) -> bool:
        """
        An ExecutableTask corresponds to a DAGNode. It consists of three
        operations: READ, COMPUTE, and WRITE, which should be executed in
        order to ensure that each operation can read the correct intermediate
        result.

        Args:
            class_handle: The handle of the class to which the actor belongs.
            op_type: The type of the operation. Possible types are READ,
                COMPUTE, and WRITE.

        Returns:
            True if the next operation should not be executed; otherwise, False.
        """
        if op_type == _DAGNodeOperationType.READ:
            return self._read()
        elif op_type == _DAGNodeOperationType.COMPUTE:
            return self._compute(class_handle)
        elif op_type == _DAGNodeOperationType.WRITE:
            return self._write()


@DeveloperAPI
class CompiledDAG:
    """Experimental class for accelerated execution.

    This class should not be called directly. Instead, create
    a ray.dag and call experimental_compile().

    See REP https://github.com/ray-project/enhancements/pull/48 for more
    information.
    """

    @ray.remote(num_cpus=0)
    class DAGDriverProxyActor:
        """
        To support the driver as a reader, the output writer needs to be able to invoke
        remote functions on the driver. This is necessary so that the output writer can
        create a reader ref on the driver node, and later potentially create a larger
        reader ref on the driver node if the channel backing store needs to be resized.
        However, remote functions cannot be invoked on the driver.

        An accelerated DAG creates an actor from this class when the DAG is intialized.
        The actor is on the same node as the driver. This class has an empty
        implementation, though it serves as a way for the output writer to invoke remote
        functions on the driver node.
        """

        pass

    def __init__(
        self,
        execution_timeout: Optional[float] = None,
        buffer_size_bytes: Optional[int] = None,
        enable_asyncio: bool = False,
        asyncio_max_queue_size: Optional[int] = None,
        max_buffered_results: Optional[int] = None,
    ):
        """
        Args:
            execution_timeout: The maximum time in seconds to wait for execute() calls.
                None means using default timeout (DAGContext.execution_timeout),
                0 means immediate timeout (immediate success or timeout without
                blocking), -1 means infinite timeout (block indefinitely).
            buffer_size_bytes: The number of bytes to allocate for object data and
                metadata. Each argument passed to a task in the DAG must be
                less than or equal to this value when serialized.
            enable_asyncio: Whether to enable asyncio. If enabled, caller must
                be running in an event loop and must use `execute_async` to
                invoke the DAG. Otherwise, the caller should use `execute` to
                invoke the DAG.
            asyncio_max_queue_size: Optional parameter to limit how many DAG
                inputs can be queued at a time. The actual number of concurrent
                DAG invocations may be higher than this, if there are already
                inputs being processed by the DAG executors. If used, the
                caller is responsible for preventing deadlock, i.e. if the
                input queue is full, another asyncio task is reading from the
                DAG output. It is only used when enable_asyncio=True.
            max_buffered_results: The maximum number of execution results that
                are allowed to be buffered. Setting a higher value allows more
                DAGs to be executed before `ray.get()` must be called but also
                increases the memory usage. Note that if the number of ongoing
                executions is beyond the DAG capacity, the new execution would
                be blocked in the first place; therefore, this limit is only
                enforced when it is smaller than the DAG capacity.

        Returns:
            Channel: A wrapper around ray.ObjectRef.
        """
        from ray.dag import DAGContext

        ctx = DAGContext.get_current()

        self._dag_id = uuid.uuid4().hex
        self._execution_timeout: Optional[float] = execution_timeout
        if self._execution_timeout is None:
            self._execution_timeout = ctx.execution_timeout
        self._buffer_size_bytes: Optional[int] = buffer_size_bytes
        if self._buffer_size_bytes is None:
            self._buffer_size_bytes = ctx.buffer_size_bytes
        self._default_type_hint: ChannelOutputType = SharedMemoryType(
            self._buffer_size_bytes
        )
        if not isinstance(self._buffer_size_bytes, int) or self._buffer_size_bytes <= 0:
            raise ValueError(
                "`buffer_size_bytes` must be a positive integer, found "
                f"{self._buffer_size_bytes}"
            )

        self._enable_asyncio: bool = enable_asyncio
        self._fut_queue = asyncio.Queue()
        self._asyncio_max_queue_size: Optional[int] = asyncio_max_queue_size
        # TODO(rui): consider unify it with asyncio_max_queue_size
        self._max_buffered_results: Optional[int] = max_buffered_results
        if self._max_buffered_results is None:
            self._max_buffered_results = ctx.max_buffered_results
        # Used to ensure that the future returned to the
        # caller corresponds to the correct DAG output. I.e.
        # order of futures added to fut_queue should match the
        # order of inputs written to the DAG.
        self._dag_submission_lock = asyncio.Lock()

        # idx -> CompiledTask.
        self.idx_to_task: Dict[int, "CompiledTask"] = {}
        # DAGNode -> idx.
        self.dag_node_to_idx: Dict["ray.dag.DAGNode", int] = {}
        # idx counter.
        self.counter: int = 0

        # Attributes that are set during preprocessing.
        # Preprocessing identifies the input node and output node.
        self.input_task_idx: Optional[int] = None
        self.output_task_idx: Optional[int] = None
        self._has_single_output: bool = False
        # Number of expected positional args and kwargs that may be passed to
        # dag.execute.
        self._input_num_positional_args: Optional[int] = None
        self._input_kwargs: Tuple[str, ...] = None
        self.actor_task_count: Dict["ray._raylet.ActorID", int] = defaultdict(int)

        # Cached attributes that are set during compilation.
        self.dag_input_channel: Optional[ChannelInterface] = None
        self.dag_output_channels: Optional[List[ChannelInterface]] = None
        self._dag_submitter: Optional[WriterInterface] = None
        self._dag_output_fetcher: Optional[ReaderInterface] = None

        # ObjectRef for each worker's task. The task is an infinite loop that
        # repeatedly executes the method specified in the DAG.
        self.worker_task_refs: Dict["ray.actor.ActorHandle", "ray.ObjectRef"] = {}
        # Set of actors present in the DAG.
        self.actor_refs = set()
        self.actor_to_tasks: Dict[
            "ray.actor.ActorHandle", List["CompiledTask"]
        ] = defaultdict(list)
        self.actor_to_executable_tasks: Dict[
            "ray.actor.ActorHandle", List["ExecutableTask"]
        ] = {}
        # Mapping from the actor handle to the execution schedule which is a list
        # of operations to be executed.
        self.actor_to_execution_schedule: Dict[
            "ray.actor.ActorHandle", List[_DAGNodeOperation]
        ] = defaultdict(list)
        # Mapping from the actor handle to the node ID that the actor is on.
        self.actor_to_node_id: Dict["ray.actor.ActorHandle", str] = {}

        # Type hints specified by the user for DAG (intermediate) outputs.
        self._type_hints = []

        # Uniquely identifies the NCCL communicator that will be used within
        # this DAG, if any.
        self._nccl_group_id: Optional[str] = None
        # The index of the current execution. It is incremented each time
        # the DAG is executed.
        self._execution_index: int = 0
        # The maximum index of finished executions.
        # All results with higher indexes have not been generated yet.
        self._max_execution_index: int = -1
        self._result_buffer: Dict[int, Any] = {}

        def _get_creator_or_proxy_actor() -> "ray.actor.ActorHandle":
            """
            Get the creator actor or proxy actor handle of the DAG.

            If the current process is an actor, it is the creator of the DAG,
            its actor handle is returned. Otherwise, create a proxy actor and
            return its actor handle. Note that this actor is always on the same
            node where the DAG is created.

            Returns:
              Return the actor handle if the current task is an actor method.
              Create a DAGDriverProxyActor actor and return its handle if the
              current process is the driver process.

            Raises:
                NotImplementedError: If the current process is a Ray task.
            """
            runtime_context = ray.get_runtime_context()
            if runtime_context.worker.mode == ray.WORKER_MODE:
                try:
                    return ray.get_runtime_context().current_actor
                except RuntimeError:
                    raise NotImplementedError(
                        "Compiled DAGs currently require the InputNode() to be the "
                        "driver process or an actor method. Ray task is not supported."
                    )
            # Creates the driver actor on the same node as the driver.
            #
            # To support the driver as a reader, the output writer needs to be able to
            # invoke remote functions on the driver (e.g., to create the reader ref, to
            # create a reader ref for a larger object when the channel backing store is
            # resized, etc.). The driver actor serves as a way for the output writer
            # to invoke remote functions on the driver node.
            return CompiledDAG.DAGDriverProxyActor.options(
                scheduling_strategy=NodeAffinitySchedulingStrategy(
                    ray.get_runtime_context().get_node_id(), soft=False
                )
            ).remote()

        self._creator_or_proxy_actor = _get_creator_or_proxy_actor()

    @property
    def has_single_output(self):
        return self._has_single_output

    def get_id(self) -> str:
        """
        Get the unique ID of the compiled DAG.
        """
        return self._dag_id

    def __str__(self) -> str:
        return f"CompiledDAG({self._dag_id})"

    def _add_node(self, node: "ray.dag.DAGNode") -> None:
        idx = self.counter
        self.idx_to_task[idx] = CompiledTask(idx, node)
        self.dag_node_to_idx[node] = idx
        self.counter += 1

    def _preprocess(self) -> None:
        """Before compiling, preprocess the DAG to build an index from task to
        upstream and downstream tasks, and to set the input and output node(s)
        of the DAG.

        This function is idempotent.
        """
        from ray.dag import (
            DAGNode,
            ClassMethodNode,
            FunctionNode,
            InputAttributeNode,
            InputNode,
            MultiOutputNode,
        )

        self.input_task_idx, self.output_task_idx = None, None
        self.actor_task_count.clear()
        self._type_hints.clear()

        nccl_actors: Set["ray.actor.ActorHandle"] = set()

        # Find the input node to the DAG.
        for idx, task in self.idx_to_task.items():
            if isinstance(task.dag_node, InputNode):
                assert self.input_task_idx is None, "More than one InputNode found"
                self.input_task_idx = idx

        # Find the (multi-)output node to the DAG.
        for idx, task in self.idx_to_task.items():
            if idx == self.input_task_idx or isinstance(
                task.dag_node, InputAttributeNode
            ):
                continue
            if len(task.downstream_task_idxs) == 0 and task.dag_node.is_output_node:
                assert self.output_task_idx is None, "More than one output node found"
                self.output_task_idx = idx

        assert self.output_task_idx is not None
        output_node = self.idx_to_task[self.output_task_idx].dag_node
        # Add an MultiOutputNode to the end of the DAG if it's not already there.
        if not isinstance(output_node, MultiOutputNode):
            self._has_single_output = True
            output_node = MultiOutputNode([output_node])
            self._add_node(output_node)
            self.output_task_idx = self.dag_node_to_idx[output_node]

        # TODO: Support no-input DAGs (use an empty object to signal).
        if self.input_task_idx is None:
            raise NotImplementedError(
                "Compiled DAGs currently require exactly one InputNode"
            )

        # Whether the DAG binds directly to the InputNode(), versus binding to
        # a positional arg or kwarg of the input. For example, a.foo.bind(inp)
        # instead of a.foo.bind(inp[0]) or a.foo.bind(inp.key).
        direct_input: Optional[bool] = None
        # Collect the set of InputNode keys bound to DAG node args.
        input_positional_args: Set[int] = set()
        input_kwargs: Set[str] = set()

        # For each task node, set its upstream and downstream task nodes.
        # Also collect the set of tasks that produce torch.tensors.
        for task_idx, task in self.idx_to_task.items():
            dag_node = task.dag_node
            if not (
                isinstance(dag_node, InputNode)
                or isinstance(dag_node, InputAttributeNode)
                or isinstance(dag_node, MultiOutputNode)
                or isinstance(dag_node, ClassMethodNode)
            ):
                if isinstance(dag_node, FunctionNode):
                    # TODO(swang): Support non-actor tasks.
                    raise NotImplementedError(
                        "Compiled DAGs currently only support actor method nodes"
                    )
                else:
                    raise ValueError(f"Found unsupported node of type {type(dag_node)}")

            if isinstance(dag_node, ClassMethodNode) and dag_node.is_class_method_call:
                actor_handle = dag_node._get_actor_handle()
                if actor_handle is None:
                    raise ValueError(
                        "Compiled DAGs can only bind methods to an actor "
                        "that is already created with Actor.remote()"
                    )

                self.actor_task_count[actor_handle._actor_id] += 1

                if dag_node.type_hint.requires_nccl():
                    # Add all writers to the NCCL group.
                    nccl_actors.add(actor_handle)
            elif isinstance(dag_node, InputNode):
                if dag_node.type_hint.requires_nccl():
                    raise ValueError(
                        "DAG inputs cannot be transferred via NCCL because "
                        "the driver cannot participate in the NCCL group"
                    )

            if type(dag_node.type_hint) == ChannelOutputType:
                # No type hint specified by the user. Replace
                # with the default type hint for this DAG.
                dag_node.with_type_hint(self._default_type_hint)

            for _, val in task.kwargs.items():
                if isinstance(val, DAGNode):
                    raise ValueError(
                        "Compiled DAG currently does not support binding to "
                        "other DAG nodes as kwargs"
                    )

            for _, arg in enumerate(task.args):
                if not isinstance(arg, DAGNode):
                    continue

                upstream_node_idx = self.dag_node_to_idx[arg]
                upstream_task = self.idx_to_task[upstream_node_idx]
                downstream_actor_handle = None
                if (
                    isinstance(dag_node, ClassMethodNode)
                    and dag_node.is_class_method_call
                ):
                    downstream_actor_handle = dag_node._get_actor_handle()

                if isinstance(upstream_task.dag_node, InputAttributeNode):
                    # Record all of the keys used to index the InputNode.
                    # During execution, we will check that the user provides
                    # the same args and kwargs.
                    if isinstance(upstream_task.dag_node.key, int):
                        input_positional_args.add(upstream_task.dag_node.key)
                    elif isinstance(upstream_task.dag_node.key, str):
                        input_kwargs.add(upstream_task.dag_node.key)
                    else:
                        raise ValueError(
                            "InputNode() can only be indexed using int "
                            "for positional args or str for kwargs."
                        )

                    if direct_input is not None and direct_input:
                        raise ValueError(
                            "All tasks must either use InputNode() "
                            "directly, or they must index to specific args or "
                            "kwargs."
                        )
                    direct_input = False

                    # If the upstream node is an InputAttributeNode, treat the
                    # DAG's input node as the actual upstream node
                    upstream_task = self.idx_to_task[self.input_task_idx]

                elif isinstance(upstream_task.dag_node, InputNode):
                    if direct_input is not None and not direct_input:
                        raise ValueError(
                            "All tasks must either use InputNode() directly, "
                            "or they must index to specific args or kwargs."
                        )
                    direct_input = True

<<<<<<< HEAD
                elif (
                    isinstance(upstream_node.dag_node, ClassMethodNode)
                    and upstream_node.dag_node.is_class_method_call
                ):
=======
                elif isinstance(upstream_task.dag_node, ClassMethodNode):
>>>>>>> baa42a10
                    from ray.dag.constants import RAY_ADAG_ENABLE_DETECT_DEADLOCK

                    if (
                        # Ray aDAG deadlock detection has the same check, but
                        # it may be turned off because of false positives.
                        # In that case, we need this check to be active.
                        # TODO: When we clean up Ray aDAG deadlock detection
                        # this check should be done at one place only.
                        not RAY_ADAG_ENABLE_DETECT_DEADLOCK
                        and downstream_actor_handle is not None
                        and downstream_actor_handle
                        == upstream_task.dag_node._get_actor_handle()
                        and upstream_task.dag_node.type_hint.requires_nccl()
                    ):
                        raise ValueError(
                            "Compiled DAG does not support NCCL communication between "
                            "methods on the same actor. NCCL type hint is specified "
                            "for the channel from method "
                            f"{upstream_task.dag_node.get_method_name()} to method "
                            f"{dag_node.get_method_name()} on actor "
                            f"{downstream_actor_handle}. Please remove the NCCL "
                            "type hint between these methods."
                        )

                upstream_task.downstream_task_idxs[task_idx] = downstream_actor_handle
                task.arg_type_hints.append(upstream_task.dag_node.type_hint)

                if upstream_task.dag_node.type_hint.requires_nccl():
                    # Add all readers to the NCCL group.
                    nccl_actors.add(downstream_actor_handle)

            if dag_node.type_hint is not None:
                self._type_hints.append(dag_node.type_hint)

        # If there were type hints indicating transport via NCCL, initialize
        # the NCCL group on the participating actors.
        nccl_actors = list(nccl_actors)
        if None in nccl_actors:
            raise ValueError("Driver cannot participate in the NCCL group.")
        if nccl_actors and self._nccl_group_id is None:
            self._nccl_group_id = _init_nccl_group(nccl_actors)

        if direct_input:
            self._input_num_positional_args = 1
        elif not input_positional_args:
            self._input_num_positional_args = 0
        else:
            self._input_num_positional_args = max(input_positional_args) + 1
        self._input_kwargs = tuple(input_kwargs)

    def _get_node_id(self, actor_handle: "ray.actor.ActorHandle") -> str:
        """
        Get the node ID of an actor handle and cache it.

        Args:
            actor_handle: The actor handle.
        Returns:
            The node ID of the actor handle.
        """
        if actor_handle in self.actor_to_node_id:
            return self.actor_to_node_id[actor_handle]
        node_id = None
        if actor_handle == self._creator_or_proxy_actor:
            node_id = ray.get_runtime_context().get_node_id()
        else:
            node_id = ray.get(
                actor_handle.__ray_call__.remote(
                    lambda self: ray.get_runtime_context().get_node_id()
                )
            )
        assert node_id is not None
        self.actor_to_node_id[actor_handle] = node_id
        return node_id

    def _get_or_compile(
        self,
    ) -> None:
        """Compile an execution path. This allocates channels for adjacent
        tasks to send/receive values. An infinite task is submitted to each
        actor in the DAG that repeatedly receives from input channel(s) and
        sends to output channel(s).

        This function is idempotent and will cache the previously allocated
        channels. After calling this function, _dag_submitter and
        _dag_output_fetcher will be set and can be used to invoke and fetch
        outputs for the DAG.
        """
        from ray.dag import (
            DAGNode,
            InputNode,
            InputAttributeNode,
            MultiOutputNode,
            ClassMethodNode,
        )

        if self.input_task_idx is None:
            self._preprocess()
        assert self.input_task_idx is not None

        if self._dag_submitter is not None:
            assert self._dag_output_fetcher is not None
            return

        frontier = [self.input_task_idx]
        visited = set()
        # Create output buffers. This loop does a breadth-first search through the DAG.
        while frontier:
            cur_idx = frontier.pop(0)
            if cur_idx in visited:
                continue
            visited.add(cur_idx)

            task = self.idx_to_task[cur_idx]
            type_hint = task.dag_node.type_hint
            if type_hint.requires_nccl():
                type_hint.set_nccl_group_id(self._nccl_group_id)

<<<<<<< HEAD
            if (
                isinstance(task.dag_node, ClassMethodNode)
                and task.dag_node.is_class_method_call
            ):
                # Create output buffers for the actor method.
                assert len(task.output_channels) == 0
                # `output_to_readers` stores the reader tasks for each output of
                # the current node. If the current node returns one output, the
                # readers are the downstream nodes of the current node. If the
                # current node returns multiple outputs, the readers of each
                # output are the downstream nodes of the ClassMethodNode that
                # is a class method output.
                output_to_readers: Dict[CompiledTask, List[CompiledTask]] = defaultdict(
                    list
                )
                for idx in task.downstream_node_idxs:
                    downstream_task = self.idx_to_task[idx]
                    downstream_node = downstream_task.dag_node
                    if (
                        isinstance(downstream_node, ClassMethodNode)
                        and downstream_node.is_class_method_output
                    ):
                        output_to_readers[downstream_task] = [
                            self.idx_to_task[idx]
                            for idx in downstream_task.downstream_node_idxs
                        ]
                    else:
                        if task not in output_to_readers:
                            output_to_readers[task] = []
                        output_to_readers[task].append(downstream_task)
                # `output_to_reader_and_node_list` stores the reader actors and
                # the reader node IDs for each output of the current node.
                output_to_reader_and_node_list: Dict[
                    CompiledTask, List[Tuple["ray.actor.ActorHandle", str]]
                ] = {task: [] for task in output_to_readers}
                dag_nodes: List = []
                for readers in output_to_readers.values():
                    dag_nodes.extend(reader.dag_node for reader in readers)
=======
            if isinstance(task.dag_node, ClassMethodNode):
                # `readers` is the nodes that are ordered after the current one (`task`)
                # in the DAG.
                readers = [self.idx_to_task[idx] for idx in task.downstream_task_idxs]
                reader_and_node_list: List[Tuple["ray.actor.ActorHandle", str]] = []
                dag_nodes = [reader.dag_node for reader in readers]
>>>>>>> baa42a10
                read_by_multi_output_node = False
                for dag_node in dag_nodes:
                    if isinstance(dag_node, MultiOutputNode):
                        read_by_multi_output_node = True
                        break
                if read_by_multi_output_node:
                    if len(readers) != 1:
                        raise ValueError(
                            "DAG outputs currently can only be read by the driver or "
                            "the same actor that is also the InputNode, not by both "
                            "the driver and actors."
                        )
                    # This node is a multi-output node, which means it will only be
                    # read by the driver or the actor that is also the InputNode.

                    # TODO(jhumphri): Handle case where there is an actor, other than
                    # just the driver actor, also reading the output from the `task`
                    # node.
                    # For example, the following currently does not work:
                    # def test_blah(ray_start_regular):
                    #     a = Actor.remote(0)
                    #     b = Actor.remote(10)
                    #     with InputNode() as inp:
                    #         x = a.inc.bind(inp)
                    #         y = b.inc.bind(x)
                    #         dag = MultiOutputNode([x, y])

                    #     compiled_dag = dag.experimental_compile()
                    #     output_channel = compiled_dag.execute(1)
                    #     result = output_channel.read()
                    #     print(result)

                    #     compiled_dag.teardown()
<<<<<<< HEAD
                    assert self._dag_creator_actor is not None
                    for output, readers in output_to_readers.items():
                        reader_and_node_list: List[
                            Tuple["ray.actor.ActorHandle", str]
                        ] = []
                        for reader in readers:
                            reader_and_node_list.append(
                                (
                                    self._dag_creator_actor,
                                    self._get_node_id(self._dag_creator_actor),
                                )
                            )
                        output_to_reader_and_node_list[output] = reader_and_node_list
=======
                    assert self._creator_or_proxy_actor is not None
                    reader_and_node_list.append(
                        (
                            self._creator_or_proxy_actor,
                            self._get_node_id(self._creator_or_proxy_actor),
                        )
                    )
>>>>>>> baa42a10
                else:
                    for output, readers in output_to_readers.items():
                        reader_and_node_list: List[
                            Tuple["ray.actor.ActorHandle", str]
                        ] = []
                        for reader in readers:
                            reader_handle = reader.dag_node._get_actor_handle()
                            reader_and_node_list.append(
                                (reader_handle, self._get_node_id(reader_handle))
                            )
                        output_to_reader_and_node_list[output] = reader_and_node_list

                fn = task.dag_node._get_remote_method("__ray_call__")
                for (
                    output,
                    reader_and_node_list,
                ) in output_to_reader_and_node_list.items():
                    # Create an output channel for each output of the current node.
                    output_channel = ray.get(
                        fn.remote(
                            do_allocate_channel,
                            reader_and_node_list,
                            typ=type_hint,
                        )
                    )
                    output_idx = None
                    downstream_node = output.dag_node
                    if (
                        isinstance(downstream_node, ClassMethodNode)
                        and downstream_node.is_class_method_output
                    ):
                        output_idx = downstream_node.output_idx
                    task.output_channels.append(output_channel)
                    task.output_idxs.append(output_idx)
                actor_handle = task.dag_node._get_actor_handle()
                assert actor_handle is not None
                self.actor_refs.add(actor_handle)
                self.actor_to_tasks[actor_handle].append(task)
            elif (
                isinstance(task.dag_node, ClassMethodNode)
                and task.dag_node.is_class_method_output
            ):
                task_node = task.dag_node
                upstream_node = task_node.class_method_call
                upstream_task = self.idx_to_task[self.dag_node_to_idx[upstream_node]]
                for i in range(len(upstream_task.output_channels)):
                    if upstream_task.output_idxs[i] == task_node.output_idx:
                        task.output_channels.append(upstream_task.output_channels[i])
                        task.output_idxs.append(upstream_task.output_idxs[i])
                assert len(task.output_channels) == 1
            elif isinstance(task.dag_node, InputNode):
                reader_and_node_list: List[Tuple["ray.actor.ActorHandle", str]] = []
                # TODO (kevin85421): Currently, the shared memory channel doesn't
                # support multiple readers on the same actor. However, if the
                # InputNode is an actor instead of the driver process, we can support
                # multiple readers on the same actor if the readers are on the same
                # actor using IntraProcessChannel, which supports multiple readers
                # on the same actor. We need to remove reader_handles_set in the future
                # when we support multiple readers for both shared memory channel
                # and IntraProcessChannel.
                reader_handles_set = set()
                for idx in task.downstream_task_idxs:
                    reader_task = self.idx_to_task[idx]
                    assert isinstance(reader_task.dag_node, ClassMethodNode)
                    reader_handle = reader_task.dag_node._get_actor_handle()
                    if reader_handle not in reader_handles_set:
                        reader_and_node_list.append(
                            (reader_handle, self._get_node_id(reader_handle))
                        )
                    reader_handles_set.add(reader_handle)
                task.output_channels = [
                    do_allocate_channel(
                        self,
                        reader_and_node_list,
                        typ=type_hint,
                    )
                ]
            else:
                assert isinstance(task.dag_node, InputAttributeNode) or isinstance(
                    task.dag_node, MultiOutputNode
                )

            for idx in task.downstream_task_idxs:
                frontier.append(idx)

        # Validate input channels for tasks that have not been visited
        for node_idx, task in self.idx_to_task.items():
            if (
                node_idx == self.input_task_idx
                or node_idx == self.output_task_idx
                or isinstance(task.dag_node, InputAttributeNode)
            ):
                continue
            if node_idx not in visited:
                has_at_least_one_channel_input = False
                for arg in task.args:
                    if isinstance(arg, DAGNode):
                        has_at_least_one_channel_input = True
                if not has_at_least_one_channel_input:
                    raise ValueError(
                        "Compiled DAGs require each task to take a ray.dag.InputNode "
                        "or at least one other DAGNode as an input"
                    )

        from ray.dag.constants import RAY_ADAG_ENABLE_DETECT_DEADLOCK

        if RAY_ADAG_ENABLE_DETECT_DEADLOCK and self._detect_deadlock():
            raise ValueError(
                "This DAG cannot be compiled because it will deadlock on NCCL "
                "calls. If you believe this is a false positive, please disable "
                "the graph verification by setting the environment variable "
                "RAY_ADAG_ENABLE_DETECT_DEADLOCK to 0 and file an issue at "
                "https://github.com/ray-project/ray/issues/new/."
            )

        input_task = self.idx_to_task[self.input_task_idx]
        # Register custom serializers for inputs provided to dag.execute().
        input_task.dag_node.type_hint.register_custom_serializer()
        assert len(input_task.output_channels) == 1
        self.dag_input_channel = input_task.output_channels[0]
        assert self.dag_input_channel is not None

        # Create executable tasks for each actor
        for actor_handle, tasks in self.actor_to_tasks.items():
            executable_tasks = []
            for task in tasks:
                resolved_args: List[Any] = []
                has_at_least_one_channel_input = False
                for arg in task.args:
                    if isinstance(arg, InputNode):
                        input_adapter = DAGInputAdapter(None, self.dag_input_channel)
                        resolved_args.append(input_adapter)
                        has_at_least_one_channel_input = True
                    elif isinstance(arg, InputAttributeNode):
                        input_adapter = DAGInputAdapter(arg, self.dag_input_channel)
                        resolved_args.append(input_adapter)
                        has_at_least_one_channel_input = True
                    elif isinstance(arg, DAGNode):  # Other DAGNodes
                        arg_idx = self.dag_node_to_idx[arg]
                        upstream_task = self.idx_to_task[arg_idx]
                        assert len(upstream_task.output_channels) == 1
                        arg_channel = upstream_task.output_channels[0]
                        assert arg_channel is not None
                        resolved_args.append(arg_channel)
                        has_at_least_one_channel_input = True
                    else:
                        resolved_args.append(arg)
                # TODO: Support no-input DAGs (use an empty object to signal).
                if not has_at_least_one_channel_input:
                    raise ValueError(
                        "Compiled DAGs require each task to take a "
                        "ray.dag.InputNode or at least one other DAGNode as an "
                        "input"
                    )
                executable_task = ExecutableTask(
                    task,
                    resolved_args,
                    task.kwargs,
                )
                executable_tasks.append(executable_task)
            # Sort executable tasks based on their bind index, i.e., submission order
            # so that they will be executed in that order.
            executable_tasks.sort(key=lambda task: task.bind_index)
            self.actor_to_executable_tasks[actor_handle] = executable_tasks

        # Build an execution schedule for each actor
        self.actor_to_execution_schedule = self._build_execution_schedule()
        for actor_handle, executable_tasks in self.actor_to_executable_tasks.items():
            self.worker_task_refs[actor_handle] = actor_handle.__ray_call__.options(
                concurrency_group="_ray_system"
            ).remote(
                do_exec_tasks,
                executable_tasks,
                self.actor_to_execution_schedule[actor_handle],
            )

        assert self.output_task_idx is not None
        self.dag_output_channels = []
        for output in self.idx_to_task[self.output_task_idx].args:
            assert isinstance(output, DAGNode)
            output_idx = self.dag_node_to_idx[output]
            task = self.idx_to_task[output_idx]
            assert len(task.output_channels) == 1
            self.dag_output_channels.append(task.output_channels[0])
            # Register custom serializers for DAG outputs.
            output.type_hint.register_custom_serializer()

        assert self.dag_input_channel
        assert self.dag_output_channels
        assert [
            output_channel is not None for output_channel in self.dag_output_channels
        ]
        # If no MultiOutputNode was specified during the DAG creation, there is only
        # one output. Return a single output channel instead of a list of
        # channels.
        if self._has_single_output:
            assert len(self.dag_output_channels) == 1

        # Driver should ray.put on input, ray.get/release on output
        self._monitor = self._monitor_failures()
        if self._enable_asyncio:
            self._dag_submitter = AwaitableBackgroundWriter(
                [self.dag_input_channel],
                [None],
                self._asyncio_max_queue_size,
            )
            self._dag_output_fetcher = AwaitableBackgroundReader(
                self.dag_output_channels,
                self._fut_queue,
            )
        else:
            self._dag_submitter = SynchronousWriter([self.dag_input_channel], [None])
            self._dag_output_fetcher = SynchronousReader(self.dag_output_channels)

        self._dag_submitter.start()
        self._dag_output_fetcher.start()

    def _generate_dag_operation_graph_node(
        self,
    ) -> Dict["ray.actor.ActorHandle", List[List[_DAGOperationGraphNode]]]:
        """
        Generate READ, COMPUTE, and WRITE operations for each DAG node.

        Returns:
            A dictionary that maps an actor handle to a list of lists of
            _DAGOperationGraphNode. For the same actor, the index of the
            outer list corresponds to the index of the ExecutableTask in
            the list of `executable_tasks` in `actor_to_executable_tasks`,
            i.e. `exec_task_idx`. In the inner list, the order of operations
            is READ, COMPUTE, and WRITE.

            Example:
            {
                actor1: [
                    [READ COMPUTE WRITE] # exec_task_idx 0
                    [READ COMPUTE WRITE] # exec_task_idx 1
                ]
            }
        """
        assert self.idx_to_task
        assert self.actor_to_executable_tasks

        actor_to_operation_nodes: Dict[
            "ray.actor.ActorHandle", List[List[_DAGOperationGraphNode]]
        ] = defaultdict(list)

        for actor_handle, executable_tasks in self.actor_to_executable_tasks.items():
            for exec_task_idx, exec_task in enumerate(executable_tasks):
                # Divide a DAG node into three _DAGOperationGraphNodes: READ, COMPUTE,
                # and WRITE. Each _DAGOperationGraphNode has a _DAGNodeOperation.
                task_index = exec_task.task_idx
                dag_node = self.idx_to_task[task_index].dag_node
                actor_handle = dag_node._get_actor_handle()
                requires_nccl = dag_node.type_hint.requires_nccl()

                read_node = _DAGOperationGraphNode(
                    _DAGNodeOperation(exec_task_idx, _DAGNodeOperationType.READ),
                    task_index,
                    actor_handle,
                    requires_nccl,
                )
                compute_node = _DAGOperationGraphNode(
                    _DAGNodeOperation(exec_task_idx, _DAGNodeOperationType.COMPUTE),
                    task_index,
                    actor_handle,
                    requires_nccl,
                )
                write_node = _DAGOperationGraphNode(
                    _DAGNodeOperation(exec_task_idx, _DAGNodeOperationType.WRITE),
                    task_index,
                    actor_handle,
                    requires_nccl,
                )
                actor_to_operation_nodes[actor_handle].append(
                    [read_node, compute_node, write_node]
                )
        return actor_to_operation_nodes

    def _build_execution_schedule(
        self,
    ) -> Dict[int, Dict[_DAGNodeOperationType, _DAGOperationGraphNode]]:
        """
        Generate an execution schedule for each actor. The schedule is a list of
        _DAGNodeOperation.

        Step 1: Generate a DAG node operation graph. Refer to the functions
        `_generate_dag_operation_graph_node` and `_build_dag_node_operation_graph`
        for more details.

        Step 2: Topological sort

        It is possible to have multiple _DAGOperationGraphNodes with zero in-degree.
        Refer to the function `_select_next_nodes` for the logic of selecting nodes.

        Then, put the selected nodes into the corresponding actors' schedules.

        The schedule should be intuitive to users, meaning that the execution should
        perform operations in ascending order of `bind_index` as much as possible.

        [Example]:

        See `test_execution_schedule` for more examples.

        Returns:
            actor_to_execution_schedule: A dictionary that maps an actor handle to
                the execution schedule which is a list of operations to be executed.
        """
        # Step 1: Build a graph of _DAGOperationGraphNode
        actor_to_operation_nodes = self._generate_dag_operation_graph_node()
        graph = _build_dag_node_operation_graph(
            self.idx_to_task, actor_to_operation_nodes
        )
        # Step 2: Generate an execution schedule for each actor using topological sort
        actor_to_execution_schedule = _generate_actor_to_execution_schedule(graph)
        return actor_to_execution_schedule

    def _detect_deadlock(self) -> bool:
        """
        Create a graph with the following 3 rules, and then use
        topological sort to verify whether the graph is a DAG.
        If not, the DAG will result in a deadlock due to a cycle.

        We need to check whether there is a cycle in a “happens-before”
        graph, where A -> B means that B happens before A.

        #1: Add an edge from task.{bind_index} to task.{bind_index+1}
            on the same actor.

        Reason: Each actor executes tasks in the order that they are
                bound in. Therefore task.{bind_index+1} happens after
                task.{bind_index}.

        #2: Add an edge from the writer to the reader

        Reason: Channels represent data dependencies. In order to read
                data, the writer must have written the data first.

        #3: Add an edge from the reader of an NCCL channel to the node
            that has the next bind index on the same actor as the writer.

        Reason: NCCL channels are blocking, meaning that both the writer
                and reader must reach the send/recv call before either can
                proceed. Therefore, the next task on the writer cannot be
                executed until the reader of the NCCL channel has started.

        With rules #1 and #2 alone, it is not possible to create cycles,
        because when the DAG is created, new tasks can only depend on tasks
        that have already been created.

        With rule #3, it is possible to create a cycle where two actors will
        block waiting for the other to begin reading from an NCCL channel.

        [Example]

        # data flow: driver -> a.no_op -> a.no_op -> driver
        with InputNode() as inp:
            dag = a.no_op.bind(inp)
            dag.with_type_hint(TorchTensorType(transport="nccl"))
            dag = a.no_op.bind(dag)
        dag.experimental_compile()

        In the above example, communication between a.no_op occurs via an NCCL
        channel, while communication between the driver process and a.no_op occurs
        via shared memory channels. The example experiences a deadlock because the
        completion of the write function in the first a.no_op requires the second
        a.no_op to simultaneously call the read function. However, each actor has
        a list of tasks, each assigned a bind index, and these tasks are executed
        sequentially in ascending order of their bind index on the actor. Therefore,
        it’s impossible for both writer and reader on the same actor to write and
        read simultaneously.

        We can create a happens-before graph based on the above rules. Then, the
        graph will look like this:

                              |---|
                              |   v
        driver -> a.no_op -> a.no_op -> driver

        Then, we use topological sort to verify whether the graph has a cycle.

        If you are interested in the detailed explanation, please refer to
        https://github.com/ray-project/ray/pull/45960.

        Returns:
            True if deadlock is detected, otherwise False.
        """
        assert self.idx_to_task
        assert self.actor_to_tasks

        class GraphNode:
            def __init__(self):
                self.in_edges = set()
                self.out_edges = set()

            @property
            def in_degree(self) -> int:
                return len(self.in_edges)

        from ray.dag import ClassMethodNode

        def _get_next_task_idx(task: "CompiledTask") -> Optional[int]:
            if (
                not isinstance(task.dag_node, ClassMethodNode)
                or task.dag_node.is_class_method_output
            ):
                return None
            actor_handle = task.dag_node._get_actor_handle()
            bind_index = task.dag_node._get_bind_index()
            for same_node_task in self.actor_to_tasks[actor_handle]:
                if same_node_task.dag_node._get_bind_index() == bind_index + 1:
                    return same_node_task.idx
            return None

        def _add_edge(
            graph: Dict[int, GraphNode], from_idx: int, to_idx: Optional[int]
        ):
            if to_idx is None:
                return
            graph[from_idx].out_edges.add(to_idx)
            graph[to_idx].in_edges.add(from_idx)

        def _is_same_actor(idx1: int, idx2: int) -> bool:
            """
            Args:
                idx1: A key in the idx_to_task dictionary.
                idx2: A key in the idx_to_task dictionary.

            Returns:
                True if both DAG nodes are on the same actor;
                otherwise, False.
            """
            task1 = self.idx_to_task[idx1]
            task2 = self.idx_to_task[idx2]
            if (
                not isinstance(task1.dag_node, ClassMethodNode)
                or task1.dag_node.is_class_method_output
            ):
                return False
            if (
                not isinstance(task2.dag_node, ClassMethodNode)
                or task2.dag_node.is_class_method_output
            ):
                return False
            actor_id_1 = task1.dag_node._get_actor_handle()._actor_id
            actor_id_2 = task2.dag_node._get_actor_handle()._actor_id
            return actor_id_1 == actor_id_2

        graph = defaultdict(GraphNode)
        for idx, task in self.idx_to_task.items():
            # Add an edge from task_{bind_index} to task_{bind_index+1}
            # on the same actor.
            next_task_idx = _get_next_task_idx(task)
            _add_edge(graph, idx, next_task_idx)
            for downstream_idx in task.downstream_task_idxs:
                # Add an edge from the writer to the reader.
                _add_edge(graph, idx, downstream_idx)
                if task.dag_node.type_hint.requires_nccl():
                    if _is_same_actor(idx, downstream_idx):
                        actor_handle = self.idx_to_task[
                            idx
                        ].dag_node._get_actor_handle()
                        method = self.idx_to_task[idx].dag_node.get_method_name()
                        downstream_method = self.idx_to_task[
                            downstream_idx
                        ].dag_node.get_method_name()
                        logger.error(
                            "Detected a deadlock caused by using NCCL channels to "
                            f"transfer data between the task `{method}` and "
                            f"its downstream method `{downstream_method}` on the same "
                            f"actor {actor_handle}. Please remove "
                            '`TorchTensorType(transport="nccl")` between '
                            "DAG nodes on the same actor."
                        )
                        return True
                    # Add an edge from the reader of an NCCL channel to the node
                    # that has the next bind index on the same actor as the writer.
                    _add_edge(graph, downstream_idx, next_task_idx)
        num_total_nodes = len(graph)

        # A list of nodes with in-degree 0, including (1) InputNode and
        # (2) the nodes that only read from NCCL channels and are the first
        # node on the actor.
        zero_in_degree_nodes = deque()
        for idx, node in graph.items():
            if node.in_degree == 0:
                zero_in_degree_nodes.append(idx)
        visited_nodes = set()

        # Perform topological sort to find a topological order of the graph.
        # If topological order exists, the graph is a DAG. Otherwise, it has
        # a cycle.
        while zero_in_degree_nodes:
            node = zero_in_degree_nodes.popleft()
            visited_nodes.add(node)
            for out_node in graph[node].out_edges:
                graph[out_node].in_edges.remove(node)
                if graph[out_node].in_degree == 0:
                    zero_in_degree_nodes.append(out_node)

        # Remove visited nodes from the graph.
        for node in visited_nodes:
            del graph[node]

        topological_order_exists = len(visited_nodes) == num_total_nodes
        if not topological_order_exists:
            logger.error(
                "The compiled DAG may hang due to blocking NCCL calls. If you "
                "believe this is a false positive, please file an issue at "
                "https://github.com/ray-project/ray/issues/new/."
            )

        return not topological_order_exists

    def _monitor_failures(self):
        outer = self

        class Monitor(threading.Thread):
            def __init__(self):
                super().__init__(daemon=True)
                self.in_teardown = False
                # Lock to make sure that we only perform teardown for this DAG
                # once.
                self.in_teardown_lock = threading.Lock()

            def wait_teardown(self):
                for actor, ref in outer.worker_task_refs.items():
                    timeout = False
                    try:
                        ray.get(ref, timeout=10)
                    except ray.exceptions.GetTimeoutError:
                        logger.warn(
                            f"Compiled DAG actor {actor} is still running 10s "
                            "after teardown(). Teardown may hang."
                        )
                        timeout = True
                    except Exception:
                        # We just want to check that the task has finished so
                        # we don't care if the actor task ended in an
                        # exception.
                        pass

                    if not timeout:
                        continue

                    try:
                        ray.get(ref)
                    except Exception:
                        pass

            def teardown(self, wait: bool):
                do_teardown = False
                with self.in_teardown_lock:
                    if not self.in_teardown:
                        do_teardown = True
                        self.in_teardown = True

                if not do_teardown:
                    # Teardown is already being performed.
                    if wait:
                        self.wait_teardown()
                    return

                logger.info("Tearing down compiled DAG")

                outer._dag_submitter.close()
                outer._dag_output_fetcher.close()

                for actor in outer.actor_refs:
                    logger.info(f"Cancelling compiled worker on actor: {actor}")
                # Cancel all actor loops in parallel.
                cancel_refs = [
                    actor.__ray_call__.remote(do_cancel_executable_tasks, tasks)
                    for actor, tasks in outer.actor_to_executable_tasks.items()
                ]
                for cancel_ref in cancel_refs:
                    try:
                        # TODO(swang): Suppress exceptions from actors trying to
                        # read closed channels when DAG is being torn down.
                        ray.get(cancel_ref, timeout=30)
                    except Exception:
                        logger.exception("Error cancelling worker task")
                        pass

                if outer._nccl_group_id is not None:
                    _destroy_nccl_group(outer._nccl_group_id)

                if wait:
                    logger.info("Waiting for worker tasks to exit")
                    self.wait_teardown()
                    logger.info("Teardown complete")

            def run(self):
                try:
                    ray.get(list(outer.worker_task_refs.values()))
                except Exception as e:
                    logger.debug(f"Handling exception from worker tasks: {e}")
                    self.teardown(wait=True)

        monitor = Monitor()
        monitor.start()
        return monitor

    def _execute_until(
        self,
        execution_index: int,
        timeout: Optional[float] = None,
    ) -> Any:
        """Repeatedly execute this DAG until the given execution index,
        and buffer all results up to that index. If the DAG has already
        been executed up to the given index, just return the result
        corresponding to the given index.

        Args:
            execution_index: The execution index to execute until.
            timeout: The maximum time in seconds to wait for the result.
                None means using default timeout (DAGContext.retrieval_timeout),
                0 means immediate timeout (immediate success or timeout without
                blocking), -1 means infinite timeout (block indefinitely).

        Returns:
            The execution result corresponding to the given execution index.

        TODO(rui): catch the case that user holds onto the CompiledDAGRefs
        """
        from ray.dag import DAGContext

        ctx = DAGContext.get_current()
        if timeout is None:
            timeout = ctx.retrieval_timeout

        while self._max_execution_index < execution_index:
            if self._max_execution_index + 1 == execution_index:
                # Directly fetch and return without buffering
                self._max_execution_index += 1
                return self._dag_output_fetcher.read(timeout)
            # Otherwise, buffer the result
            if len(self._result_buffer) >= self._max_buffered_results:
                raise ValueError(
                    "Too many buffered results: the allowed max count for "
                    f"buffered results is {self._max_buffered_results}; call ray.get() "
                    "on previous CompiledDAGRefs to free them up from buffer."
                )
            self._max_execution_index += 1
            start_time = time.monotonic()
            self._result_buffer[
                self._max_execution_index
            ] = self._dag_output_fetcher.read(timeout)
            if timeout != -1:
                timeout -= time.monotonic() - start_time
                timeout = max(timeout, 0)

        # CompiledDAGRef guarantees that the same execution index will not
        # be requested multiple times
        return self._result_buffer.pop(execution_index)

    def execute(
        self,
        *args,
        **kwargs,
    ) -> CompiledDAGRef:
        """Execute this DAG using the compiled execution path.

        Args:
            args: Args to the InputNode.
            kwargs: Kwargs to the InputNode

        Returns:
            A list of Channels that can be used to read the DAG result.

        Raises:
            RayChannelTimeoutError: If the execution does not complete within
                self._execution_timeout seconds.

        NOTE: Not threadsafe due to _execution_index etc.
        """
        if self._enable_asyncio:
            raise ValueError("Use execute_async if enable_asyncio=True")

        self._get_or_compile()

        self._check_inputs(args, kwargs)
        if len(args) == 1 and len(kwargs) == 0:
            # When serializing a tuple, the Ray serializer invokes pickle5, which adds
            # several microseconds of overhead. One common case for accelerated DAGs is
            # passing a single argument (oftentimes of of type `bytes`, which requires
            # no serialization). To avoid imposing this overhead on this common case, we
            # create a fast path for this case that avoids pickle5.
            inp = args[0]
        else:
            inp = RayDAGArgs(args=args, kwargs=kwargs)

        self._dag_submitter.write(inp, self._execution_timeout)

        ref = CompiledDAGRef(self, self._execution_index)
        self._execution_index += 1
        return ref

    def _check_inputs(self, args: Tuple[Any, ...], kwargs: Dict[str, Any]) -> None:
        """
        Helper method to check that the DAG args provided by the user during
        execution are valid according to the defined DAG.
        """
        if len(args) != self._input_num_positional_args:
            raise ValueError(
                "dag.execute() or dag.execute_async() must be "
                f"called with {self._input_num_positional_args} positional args, got "
                f"{len(args)}"
            )

        for kwarg in self._input_kwargs:
            if kwarg not in kwargs:
                raise ValueError(
                    "dag.execute() or dag.execute_async() "
                    f"must be called with kwarg `{kwarg}`"
                )

    async def execute_async(
        self,
        *args,
        **kwargs,
    ) -> CompiledDAGFuture:
        """Execute this DAG using the compiled execution path.

        NOTE: Not threadsafe.

        Args:
            args: Args to the InputNode.
            kwargs: Kwargs to the InputNode.

        Returns:
            A list of Channels that can be used to read the DAG result.
        """
        if not self._enable_asyncio:
            raise ValueError("Use execute if enable_asyncio=False")

        self._get_or_compile()
        self._check_inputs(args, kwargs)
        async with self._dag_submission_lock:
            if len(args) == 1 and len(kwargs) == 0:
                # When serializing a tuple, the Ray serializer invokes pickle5, which
                # adds several microseconds of overhead. One common case for accelerated
                # DAGs is passing a single argument (oftentimes of of type `bytes`,
                # which requires no serialization). To avoid imposing this overhead on
                # this common case, we create a fast path for this case that avoids
                # pickle5.
                inp = args[0]
            else:
                inp = RayDAGArgs(args=args, kwargs=kwargs)

            await self._dag_submitter.write(inp)
            # Allocate a future that the caller can use to get the result.
            fut = asyncio.Future()
            await self._fut_queue.put(fut)

        fut = CompiledDAGFuture(self, self._execution_index, fut)
        self._execution_index += 1
        return fut

    def teardown(self):
        """Teardown and cancel all actor tasks for this DAG. After this
        function returns, the actors should be available to execute new tasks
        or compile a new DAG."""
        monitor = getattr(self, "_monitor", None)
        if monitor is not None:
            monitor.teardown(wait=True)

    def __del__(self):
        monitor = getattr(self, "_monitor", None)
        if monitor is not None:
            # Teardown asynchronously.
            # NOTE(swang): Somehow, this can get called after the CoreWorker
            # has already been destructed, so it is not safe to block in
            # ray.get.
            monitor.teardown(wait=False)


@DeveloperAPI
def build_compiled_dag_from_ray_dag(
    dag: "ray.dag.DAGNode",
    execution_timeout: Optional[float] = None,
    buffer_size_bytes: Optional[int] = None,
    enable_asyncio: bool = False,
    asyncio_max_queue_size: Optional[int] = None,
    max_buffered_results: Optional[int] = None,
) -> "CompiledDAG":
    compiled_dag = CompiledDAG(
        execution_timeout,
        buffer_size_bytes,
        enable_asyncio,
        asyncio_max_queue_size,
        max_buffered_results,
    )

    def _build_compiled_dag(node):
        compiled_dag._add_node(node)
        return node

    root = dag._find_root()
    root.traverse_and_apply(_build_compiled_dag)
    compiled_dag._get_or_compile()
    return compiled_dag<|MERGE_RESOLUTION|>--- conflicted
+++ resolved
@@ -154,8 +154,8 @@
         self.idx = idx
         self.dag_node = dag_node
 
-<<<<<<< HEAD
-        self.downstream_node_idxs: Dict[int, "ray.actor.ActorHandle"] = {}
+        # Dict from task index to actor handle for immediate downstream tasks.
+        self.downstream_task_idxs: Dict[int, "ray.actor.ActorHandle"] = {}
         # Multiple return values are written to separate `output_channels`.
         # `output_idxs` represents the tuple index of the output value for
         # multiple returns in a tuple. If an output index is None, it means
@@ -164,11 +164,6 @@
         # to extract the value to be written to the output channel.
         self.output_channels: List[ChannelInterface] = []
         self.output_idxs: List[Optional[int]] = []
-=======
-        # Dict from task index to actor handle for immediate downstream tasks.
-        self.downstream_task_idxs: Dict[int, "ray.actor.ActorHandle"] = {}
-        self.output_channel = None
->>>>>>> baa42a10
         self.arg_type_hints: List["ChannelOutputType"] = []
 
     @property
@@ -868,14 +863,10 @@
                         )
                     direct_input = True
 
-<<<<<<< HEAD
                 elif (
-                    isinstance(upstream_node.dag_node, ClassMethodNode)
-                    and upstream_node.dag_node.is_class_method_call
+                    isinstance(upstream_task.dag_node, ClassMethodNode)
+                    and upstream_task.dag_node.is_class_method_call
                 ):
-=======
-                elif isinstance(upstream_task.dag_node, ClassMethodNode):
->>>>>>> baa42a10
                     from ray.dag.constants import RAY_ADAG_ENABLE_DETECT_DEADLOCK
 
                     if (
@@ -993,7 +984,6 @@
             if type_hint.requires_nccl():
                 type_hint.set_nccl_group_id(self._nccl_group_id)
 
-<<<<<<< HEAD
             if (
                 isinstance(task.dag_node, ClassMethodNode)
                 and task.dag_node.is_class_method_call
@@ -1009,7 +999,7 @@
                 output_to_readers: Dict[CompiledTask, List[CompiledTask]] = defaultdict(
                     list
                 )
-                for idx in task.downstream_node_idxs:
+                for idx in task.downstream_task_idxs:
                     downstream_task = self.idx_to_task[idx]
                     downstream_node = downstream_task.dag_node
                     if (
@@ -1018,7 +1008,7 @@
                     ):
                         output_to_readers[downstream_task] = [
                             self.idx_to_task[idx]
-                            for idx in downstream_task.downstream_node_idxs
+                            for idx in downstream_task.downstream_task_idxs
                         ]
                     else:
                         if task not in output_to_readers:
@@ -1032,14 +1022,6 @@
                 dag_nodes: List = []
                 for readers in output_to_readers.values():
                     dag_nodes.extend(reader.dag_node for reader in readers)
-=======
-            if isinstance(task.dag_node, ClassMethodNode):
-                # `readers` is the nodes that are ordered after the current one (`task`)
-                # in the DAG.
-                readers = [self.idx_to_task[idx] for idx in task.downstream_task_idxs]
-                reader_and_node_list: List[Tuple["ray.actor.ActorHandle", str]] = []
-                dag_nodes = [reader.dag_node for reader in readers]
->>>>>>> baa42a10
                 read_by_multi_output_node = False
                 for dag_node in dag_nodes:
                     if isinstance(dag_node, MultiOutputNode):
@@ -1073,8 +1055,7 @@
                     #     print(result)
 
                     #     compiled_dag.teardown()
-<<<<<<< HEAD
-                    assert self._dag_creator_actor is not None
+                    assert self._creator_or_proxy_actor is not None
                     for output, readers in output_to_readers.items():
                         reader_and_node_list: List[
                             Tuple["ray.actor.ActorHandle", str]
@@ -1082,20 +1063,11 @@
                         for reader in readers:
                             reader_and_node_list.append(
                                 (
-                                    self._dag_creator_actor,
-                                    self._get_node_id(self._dag_creator_actor),
+                                    self._creator_or_proxy_actor,
+                                    self._get_node_id(self._creator_or_proxy_actor),
                                 )
                             )
                         output_to_reader_and_node_list[output] = reader_and_node_list
-=======
-                    assert self._creator_or_proxy_actor is not None
-                    reader_and_node_list.append(
-                        (
-                            self._creator_or_proxy_actor,
-                            self._get_node_id(self._creator_or_proxy_actor),
-                        )
-                    )
->>>>>>> baa42a10
                 else:
                     for output, readers in output_to_readers.items():
                         reader_and_node_list: List[
