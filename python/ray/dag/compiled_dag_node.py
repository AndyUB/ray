import asyncio
from collections import defaultdict, deque
from dataclasses import dataclass, asdict
from typing import Any, Dict, FrozenSet, List, Tuple, Union, Optional, Set
import logging
import threading
import time
import uuid
import traceback

from ray.experimental.channel.cached_channel import CachedChannel
from ray.experimental.channel.gpu_communicator import GPUCommunicator
import ray
from ray.exceptions import RayTaskError, RayChannelError
from ray.experimental.compiled_dag_ref import (
    CompiledDAGRef,
    CompiledDAGFuture,
    _process_return_vals,
)
from ray.experimental.channel import (
    ChannelInterface,
    ChannelOutputType,
    ReaderInterface,
    SynchronousReader,
    WriterInterface,
    SynchronousWriter,
    AwaitableBackgroundReader,
    AwaitableBackgroundWriter,
    RayDAGArgs,
)
from ray.util.annotations import DeveloperAPI

from ray.experimental.channel.shared_memory_channel import (
    SharedMemoryType,
)

from ray.experimental.channel.torch_tensor_nccl_channel import (
    _init_nccl_group,
    _destroy_nccl_group,
)

from ray.dag.dag_node_operation import (
    _DAGNodeOperation,
    _DAGNodeOperationType,
    _DAGOperationGraphNode,
    _build_dag_node_operation_graph,
    _generate_actor_to_execution_schedule,
)

from ray.util.scheduling_strategies import NodeAffinitySchedulingStrategy


logger = logging.getLogger(__name__)


@DeveloperAPI
def do_allocate_channel(
    self,
    reader_and_node_list: List[Tuple["ray.actor.ActorHandle", str]],
    typ: ChannelOutputType,
    read_by_adag_driver: bool,
) -> ChannelInterface:
    """Generic actor method to allocate an output channel.

    Args:
        reader_and_node_list: A list of tuples, where each tuple contains a reader
            actor handle and the node ID where the actor is located.
        typ: The output type hint for the channel.
        read_by_adag_driver: True if the channel will be read by an aDAG driver
            (Ray driver or actor and task that creates an aDAG).

    Returns:
        The allocated channel.
    """
    # None means it is called from a driver.
    writer: Optional["ray.actor.ActorHandle"] = None
    try:
        writer = ray.get_runtime_context().current_actor
    except RuntimeError:
        # This is the driver so there is no current actor handle.
        pass

    output_channel = typ.create_channel(
        writer,
        reader_and_node_list,
        read_by_adag_driver,
    )
    return output_channel


@DeveloperAPI
def do_exec_tasks(
    self,
    tasks: List["ExecutableTask"],
    schedule: List[_DAGNodeOperation],
) -> None:
    """A generic actor method to begin executing the operations belonging to an
    actor. This runs an infinite loop to execute each _DAGNodeOperation in the
    order specified by the schedule. It exits only if the actor dies or an
    exception is thrown.

    Args:
        tasks: the executable tasks corresponding to the actor methods.
        schedule: A list of _DAGNodeOperation that should be executed in order.
    """
    try:
        for task in tasks:
            task.prepare()

        done = False
        while True:
            if done:
                break
            for operation in schedule:
                done = tasks[operation.exec_task_idx].exec_operation(
                    self, operation.type
                )
                if done:
                    break
    except Exception:
        logging.exception("Compiled DAG task exited with exception")
        raise


@DeveloperAPI
def do_profile_tasks(
    self,
    tasks: List["ExecutableTask"],
    schedule: List[_DAGNodeOperation],
) -> None:
    """A generic actor method similar to `do_exec_tasks`, but with profiling enabled.

    Args:
        tasks: the executable tasks corresponding to the actor methods.
        schedule: A list of _DAGNodeOperation that should be executed in order.
    """
    try:
        for task in tasks:
            task.prepare()

        if not hasattr(self, "__ray_adag_events"):
            self.__ray_adag_events = []

        done = False
        while True:
            if done:
                break
            for operation in schedule:
                start_t = time.perf_counter()
                task = tasks[operation.exec_task_idx]
                done = tasks[operation.exec_task_idx].exec_operation(
                    self, operation.type
                )
                end_t = time.perf_counter()

                self.__ray_adag_events.append(
                    _ExecutableTaskRecord(
                        actor_classname=self.__class__.__name__,
                        actor_name=ray.get_runtime_context().get_actor_name(),
                        actor_id=ray.get_runtime_context().get_actor_id(),
                        method_name=task.method_name,
                        bind_index=task.bind_index,
                        operation=operation.type.value,
                        start_t=start_t,
                        end_t=end_t,
                    )
                )

                if done:
                    break
    except Exception:
        logging.exception("Compiled DAG task exited with exception")
        raise


@DeveloperAPI
def do_cancel_executable_tasks(self, tasks: List["ExecutableTask"]) -> None:
    for task in tasks:
        task.cancel()


def _wrap_exception(exc):
    backtrace = ray._private.utils.format_error_message(
        "".join(traceback.format_exception(type(exc), exc, exc.__traceback__)),
        task_exception=True,
    )
    wrapped = RayTaskError(
        function_name="do_exec_tasks",
        traceback_str=backtrace,
        cause=exc,
    )
    return wrapped


@DeveloperAPI
class CompiledTask:
    """Wraps the normal Ray DAGNode with some metadata."""

    def __init__(self, idx: int, dag_node: "ray.dag.DAGNode"):
        """
        Args:
            idx: A unique index into the original DAG.
            dag_node: The original DAG node created by the user.
        """
        self.idx = idx
        self.dag_node = dag_node

        # Dict from task index to actor handle for immediate downstream tasks.
        self.downstream_task_idxs: Dict[int, "ray.actor.ActorHandle"] = {}
        # Case 1: The task represents a ClassMethodNode.
        #
        # Multiple return values are written to separate `output_channels`.
        # `output_idxs` represents the tuple index of the output value for
        # multiple returns in a tuple. If an output index is None, it means
        # the complete return value is written to the output channel.
        # Otherwise, the return value is a tuple and the index is used
        # to extract the value to be written to the output channel.
        #
        # Case 2: The task represents an InputNode.
        #
        # `output_idxs` can be an integer or a string to retrieve the
        # corresponding value from `args` or `kwargs` in the DAG's input.
        self.output_channels: List[ChannelInterface] = []
        self.output_idxs: List[Optional[Union[int, str]]] = []
        self.arg_type_hints: List["ChannelOutputType"] = []

    @property
    def args(self) -> Tuple[Any]:
        return self.dag_node.get_args()

    @property
    def kwargs(self) -> Dict[str, Any]:
        return self.dag_node.get_kwargs()

    @property
    def num_readers(self) -> int:
        return len(self.downstream_task_idxs)

    def __str__(self) -> str:
        return f"""
            Node: {self.dag_node}
            Arguments: {self.args}
            Output: {self.output_channels}
            """


class _ExecutableTaskInput:
    """Represents an input to an ExecutableTask.

    Args:
        input_variant: either an unresolved input (when type is ChannelInterface)
            , or a resolved input value (when type is Any)
        channel_idx: if input_variant is an unresolved input, this is the index
            into the input channels list.
    """

    def __init__(
        self,
        input_variant: Union[ChannelInterface, Any],
        channel_idx: Optional[int],
    ):
        self.input_variant = input_variant
        self.channel_idx = channel_idx

    def resolve(self, channel_results: Any) -> Any:
        """
        Resolve the input value from the channel results.

        Args:
            channel_results: The results from reading the input channels.
        """

        if isinstance(self.input_variant, ChannelInterface):
            value = channel_results[self.channel_idx]
        else:
            value = self.input_variant
        return value


@DeveloperAPI
class ExecutableTask:
    """A task that can be executed in a compiled DAG, and it
    corresponds to an actor method.
    """

    def __init__(
        self,
        task: "CompiledTask",
        resolved_args: List[Any],
        resolved_kwargs: Dict[str, Any],
    ):
        """
        Args:
            task: The CompiledTask that this ExecutableTask corresponds to.
            resolved_args: The arguments to the method. Arguments that are
                not Channels will get passed through to the actor method.
                If the argument is a channel, it will be replaced by the
                value read from the channel before the method executes.
            resolved_kwargs: The keyword arguments to the method. Currently, we
                do not support binding kwargs to other DAG nodes, so the values
                of the dictionary cannot be Channels.
        """
        from ray.dag import CollectiveOutputNode

        self.method_name = task.dag_node.get_method_name()
        self.bind_index = task.dag_node._get_bind_index()
        self.output_channels = task.output_channels
        self.output_idxs = task.output_idxs
        self.input_type_hints: List[ChannelOutputType] = task.arg_type_hints
        self.output_type_hint: ChannelOutputType = task.dag_node.type_hint

        # The collective group that runs a NCCL collective method.
        self.collective_group: Optional["ray.dag.CollectiveGroup"] = None
        if isinstance(task.dag_node, CollectiveOutputNode):
            self.collective_group = task.dag_node.collective_group

        self.input_channels: List[ChannelInterface] = []
        self.task_inputs: List[_ExecutableTaskInput] = []
        self.resolved_kwargs: Dict[str, Any] = resolved_kwargs
        # A unique index which can be used to index into `idx_to_task` to get
        # the corresponding task.
        self.task_idx = task.idx

        # Reverse map for input_channels: maps an input channel to
        # its index in input_channels.
        input_channel_to_idx: dict[ChannelInterface, int] = {}

        for arg in resolved_args:
            if isinstance(arg, ChannelInterface):
                if isinstance(arg, ChannelInterface):
                    channel = arg
                else:
                    adapter = arg
                    channel = adapter.get_dag_input_channel()

                if channel in input_channel_to_idx:
                    # The same channel was added before, so reuse the index.
                    channel_idx = input_channel_to_idx[channel]
                else:
                    # Add a new channel to the list of input channels.
                    self.input_channels.append(channel)
                    channel_idx = len(self.input_channels) - 1
                    input_channel_to_idx[channel] = channel_idx

                task_input = _ExecutableTaskInput(arg, channel_idx)
            else:
                task_input = _ExecutableTaskInput(arg, None)
            self.task_inputs.append(task_input)

        # Currently DAGs do not support binding kwargs to other DAG nodes.
        for val in self.resolved_kwargs.values():
            assert not isinstance(val, ChannelInterface)

        # Input reader to read input data from upstream DAG nodes.
        self.input_reader: ReaderInterface = SynchronousReader(self.input_channels)
        # Output writer to write output data to downstream DAG nodes.
        self.output_writer: WriterInterface = SynchronousWriter(
            self.output_channels, self.output_idxs
        )
        # Store the intermediate result of a READ or COMPUTE operation.
        # The result of a READ operation will be used by a COMPUTE operation,
        # and the result of a COMPUTE operation will be used by a WRITE operation.
        self._intermediate_buffer: Any = None

    def cancel(self):
        """
        Close all the input channels and the output channel. The exact behavior
        depends on the type of channel. Typically, it will release the resources
        used by the channels.
        """
        self.input_reader.close()
        self.output_writer.close()

    def prepare(self):
        """
        Prepare the task for execution. The `exec_operation` function can only
        be called after `prepare` has been called.
        """
        for typ_hint in self.input_type_hints:
            typ_hint.register_custom_serializer()
        self.output_type_hint.register_custom_serializer()
        self.input_reader.start()
        self.output_writer.start()

    def set_intermediate_buffer(self, data: Any):
        """
        Store the intermediate result of a READ or COMPUTE operation.

        Args:
            data: The intermediate result of a READ or COMPUTE operation.
        """
        assert self._intermediate_buffer is None
        self._intermediate_buffer = data

    def reset_intermediate_buffer(self) -> Any:
        """
        Retrieve the intermediate result of a READ or COMPUTE operation,
        and reset the intermediate buffer to None.

        Returns:
            The intermediate result of a READ or COMPUTE operation.
        """
        data = self._intermediate_buffer
        self._intermediate_buffer = None
        return data

    def _read(self) -> bool:
        """
        Read input data from upstream DAG nodes and cache the intermediate result.

        Returns:
            True if system error occurs and exit the loop; otherwise, False.
        """
        assert self._intermediate_buffer is None
        exit = False
        try:
            input_data = self.input_reader.read()
            self.set_intermediate_buffer(input_data)
        except RayChannelError:
            # Channel closed. Exit the loop.
            exit = True
        return exit

    def _compute(self, class_handle) -> bool:
        """
        Retrieve the intermediate result from the READ operation and perform the
        computation. Then, cache the new intermediate result. The caller must ensure
        that the last operation executed is READ so that the function retrieves the
        correct intermediate result.

        Args:
            class_handle: An instance of the class to which the actor belongs. For
                example, the type of `class_handle` is <class 'xxxx.Worker'> if the
                actor belongs to the `class Worker` class.

        Returns:
            True if system error occurs and exit the loop; otherwise, False.
        """
        input_data = self.reset_intermediate_buffer()
        try:
            _process_return_vals(input_data, return_single_output=False)
        except Exception as exc:
            # Previous task raised an application-level exception.
            # Propagate it and skip the actual task. We don't need to wrap the
            # exception in a RayTaskError here because it has already been wrapped
            # by the previous task.
            self.set_intermediate_buffer(exc)
            return False

        resolved_inputs = []
        for task_input in self.task_inputs:
            resolved_inputs.append(task_input.resolve(input_data))

        if self.collective_group is not None:
            # Run a NCCL collective method.
            method = self.collective_group.method
        else:
            # Run an actor method.
            method = getattr(class_handle, self.method_name)
        try:
            output_val = method(*resolved_inputs, **self.resolved_kwargs)
        except Exception as exc:
            output_val = _wrap_exception(exc)
        self.set_intermediate_buffer(output_val)
        return False

    def _write(self) -> bool:
        """
        Retrieve the intermediate result from the COMPUTE operation and write to its
        downstream DAG nodes. The caller must ensure that the last operation executed
        is COMPUTE so that the function retrieves the correct intermediate result.

        Returns:
            True if system error occurs and exit the loop; otherwise, False.
        """
        output_val = self.reset_intermediate_buffer()
        exit = False
        try:
            self.output_writer.write(output_val)
        except RayChannelError:
            # Channel closed. Exit the loop.
            exit = True
        return exit

    def exec_operation(
        self,
        class_handle,
        op_type: _DAGNodeOperationType,
    ) -> bool:
        """
        An ExecutableTask corresponds to a DAGNode. It consists of three
        operations: READ, COMPUTE, and WRITE, which should be executed in
        order to ensure that each operation can read the correct intermediate
        result.

        Args:
            class_handle: The handle of the class to which the actor belongs.
            op_type: The type of the operation. Possible types are READ,
                COMPUTE, and WRITE.

        Returns:
            True if the next operation should not be executed; otherwise, False.
        """
        if op_type == _DAGNodeOperationType.READ:
            return self._read()
        elif op_type == _DAGNodeOperationType.COMPUTE:
            return self._compute(class_handle)
        elif op_type == _DAGNodeOperationType.WRITE:
            return self._write()


@dataclass
class _ExecutableTaskRecord:
    actor_classname: str
    actor_name: str
    actor_id: str
    method_name: str
    bind_index: int
    operation: str
    start_t: float
    end_t: float

    def to_dict(self):
        return asdict(self)


@DeveloperAPI
class CompiledDAG:
    """Experimental class for accelerated execution.

    This class should not be called directly. Instead, create
    a ray.dag and call experimental_compile().

    See REP https://github.com/ray-project/enhancements/pull/48 for more
    information.
    """

    @ray.remote(num_cpus=0)
    class DAGDriverProxyActor:
        """
        To support the driver as a reader, the output writer needs to be able to invoke
        remote functions on the driver. This is necessary so that the output writer can
        create a reader ref on the driver node, and later potentially create a larger
        reader ref on the driver node if the channel backing store needs to be resized.
        However, remote functions cannot be invoked on the driver.

        An accelerated DAG creates an actor from this class when the DAG is intialized.
        The actor is on the same node as the driver. This class has an empty
        implementation, though it serves as a way for the output writer to invoke remote
        functions on the driver node.
        """

        pass

    def __init__(
        self,
        execution_timeout: Optional[float] = None,
        buffer_size_bytes: Optional[int] = None,
        enable_asyncio: bool = False,
        asyncio_max_queue_size: Optional[int] = None,
        max_buffered_results: Optional[int] = None,
        max_inflight_executions: Optional[int] = None,
        custom_nccl_group: Optional[GPUCommunicator] = None,
    ):
        """
        Args:
            execution_timeout: The maximum time in seconds to wait for execute() calls.
                None means using default timeout (DAGContext.execution_timeout),
                0 means immediate timeout (immediate success or timeout without
                blocking), -1 means infinite timeout (block indefinitely).
            buffer_size_bytes: The number of bytes to allocate for object data and
                metadata. Each argument passed to a task in the DAG must be
                less than or equal to this value when serialized.
            enable_asyncio: Whether to enable asyncio. If enabled, caller must
                be running in an event loop and must use `execute_async` to
                invoke the DAG. Otherwise, the caller should use `execute` to
                invoke the DAG.
            asyncio_max_queue_size: Optional parameter to limit how many DAG
                inputs can be queued at a time. The actual number of concurrent
                DAG invocations may be higher than this, if there are already
                inputs being processed by the DAG executors. If used, the
                caller is responsible for preventing deadlock, i.e. if the
                input queue is full, another asyncio task is reading from the
                DAG output. It is only used when enable_asyncio=True.
            max_buffered_results: The maximum number of execution results that
                are allowed to be buffered. Setting a higher value allows more
                DAGs to be executed before `ray.get()` must be called but also
                increases the memory usage. Note that if the number of ongoing
                executions is beyond the DAG capacity, the new execution would
                be blocked in the first place; therefore, this limit is only
                enforced when it is smaller than the DAG capacity.
            max_inflight_executions: The maximum number of in-flight executions that
                are allowed to be sent to this DAG. Before submitting more requests,
                the caller is responsible for calling ray.get to get the result,
                otherwise, RayAdagCapacityExceeded is raised.
            custom_nccl_group: The default custom NCCL group to be used for P2P NCCL
                communications.

        Returns:
            Channel: A wrapper around ray.ObjectRef.
        """
        from ray.dag import DAGContext

        ctx = DAGContext.get_current()

        self._enable_asyncio: bool = enable_asyncio
        self._fut_queue = asyncio.Queue()
        self._asyncio_max_queue_size: Optional[int] = asyncio_max_queue_size
        # TODO(rui): consider unify it with asyncio_max_queue_size
        self._max_buffered_results: Optional[int] = max_buffered_results
        if self._max_buffered_results is None:
            self._max_buffered_results = ctx.max_buffered_results
        self._max_inflight_executions = max_inflight_executions
        if self._max_inflight_executions is None:
            self._max_inflight_executions = ctx.max_inflight_executions
        self._dag_id = uuid.uuid4().hex
        self._execution_timeout: Optional[float] = execution_timeout
        if self._execution_timeout is None:
            self._execution_timeout = ctx.execution_timeout
        self._buffer_size_bytes: Optional[int] = buffer_size_bytes
        if self._buffer_size_bytes is None:
            self._buffer_size_bytes = ctx.buffer_size_bytes

        self._default_type_hint: ChannelOutputType = SharedMemoryType(
            self._buffer_size_bytes,
            # We conservatively set num_shm_buffers to _max_inflight_executions.
            # It means that the DAG can be underutilized, but it guarantees there's
            # no false positive timeouts.
            num_shm_buffers=1,
        )
        if not isinstance(self._buffer_size_bytes, int) or self._buffer_size_bytes <= 0:
            raise ValueError(
                "`buffer_size_bytes` must be a positive integer, found "
                f"{self._buffer_size_bytes}"
            )

        # Used to ensure that the future returned to the
        # caller corresponds to the correct DAG output. I.e.
        # order of futures added to fut_queue should match the
        # order of inputs written to the DAG.
        self._dag_submission_lock = asyncio.Lock()

        # idx -> CompiledTask.
        self.idx_to_task: Dict[int, "CompiledTask"] = {}
        # DAGNode -> idx.
        self.dag_node_to_idx: Dict["ray.dag.DAGNode", int] = {}
        # idx counter.
        self.counter: int = 0

        # Attributes that are set during preprocessing.
        # Preprocessing identifies the input node and output node.
        self.input_task_idx: Optional[int] = None
        self.output_task_idx: Optional[int] = None
        # Denotes whether execute/execute_async returns a list of refs/futures.
        self._returns_list: bool = False
        # Number of expected positional args and kwargs that may be passed to
        # dag.execute.
        self._input_num_positional_args: Optional[int] = None
        self._input_kwargs: Tuple[str, ...] = None
        self.actor_task_count: Dict["ray._raylet.ActorID", int] = defaultdict(int)

        # Cached attributes that are set during compilation.
        self.dag_input_channels: Optional[List[ChannelInterface]] = None
        self.dag_output_channels: Optional[List[ChannelInterface]] = None
        self._dag_submitter: Optional[WriterInterface] = None
        self._dag_output_fetcher: Optional[ReaderInterface] = None

        # ObjectRef for each worker's task. The task is an infinite loop that
        # repeatedly executes the method specified in the DAG.
        self.worker_task_refs: Dict["ray.actor.ActorHandle", "ray.ObjectRef"] = {}
        # Set of actors present in the DAG.
        self.actor_refs = set()
        self.actor_to_tasks: Dict[
            "ray.actor.ActorHandle", List["CompiledTask"]
        ] = defaultdict(list)
        self.actor_to_executable_tasks: Dict[
            "ray.actor.ActorHandle", List["ExecutableTask"]
        ] = {}
        # Mapping from the actor handle to the execution schedule which is a list
        # of operations to be executed.
        self.actor_to_execution_schedule: Dict[
            "ray.actor.ActorHandle", List[_DAGNodeOperation]
        ] = defaultdict(list)
        # Mapping from the actor handle to the node ID that the actor is on.
        self.actor_to_node_id: Dict["ray.actor.ActorHandle", str] = {}

        # This is set to the specified custom nccl group
        # if a `_custom_nccl_group=nccl_group` is provided to `experimental_compile`.
        self._custom_nccl_group: Optional[GPUCommunicator] = custom_nccl_group
        # Uniquely identifies the NCCL communicator that will be used within
        # this DAG, if any.
        self._nccl_group_id: Optional[str] = None
        # Identifies the set of NCCL communicators used within this DAG,
        # including both P2P and collective communicators.
        self._nccl_group_ids: List[str] = []
        # The index of the current execution. It is incremented each time
        # the DAG is executed.
        self._execution_index: int = 0
        # The maximum index of finished executions.
        # All results with higher indexes have not been generated yet.
        self._max_finished_execution_index: int = -1
        # execution_index -> {channel_index -> result}
        self._result_buffer: Dict[int, Dict[int, Any]] = defaultdict(dict)

        def _create_proxy_actor() -> "ray.actor.ActorHandle":
            # Creates the driver actor on the same node as the driver.
            #
            # To support the driver as a reader, the output writer needs to be able to
            # invoke remote functions on the driver (e.g., to create the reader ref, to
            # create a reader ref for a larger object when the channel backing store is
            # resized, etc.). The driver actor serves as a way for the output writer
            # to invoke remote functions on the driver node.
            return CompiledDAG.DAGDriverProxyActor.options(
                scheduling_strategy=NodeAffinitySchedulingStrategy(
                    ray.get_runtime_context().get_node_id(), soft=False
                )
            ).remote()

        self._proxy_actor = _create_proxy_actor()

    def increment_max_finished_execution_index(self) -> None:
        """Increment the max finished execution index. It is used to
        figure out the max number of in-flight requests to the DAG
        """
        self._max_finished_execution_index += 1

    def get_id(self) -> str:
        """
        Get the unique ID of the compiled DAG.
        """
        return self._dag_id

    def __str__(self) -> str:
        return f"CompiledDAG({self._dag_id})"

    def _add_node(self, node: "ray.dag.DAGNode") -> None:
        idx = self.counter
        self.idx_to_task[idx] = CompiledTask(idx, node)
        self.dag_node_to_idx[node] = idx
        self.counter += 1

    def _preprocess(self) -> None:
        """Before compiling, preprocess the DAG to build an index from task to
        upstream and downstream tasks, and to set the input and output node(s)
        of the DAG.

        This function is idempotent.
        """
        from ray.dag import (
            DAGNode,
            ClassMethodNode,
            CollectiveOutputNode,
            FunctionNode,
            InputAttributeNode,
            InputNode,
            MultiOutputNode,
        )
        from ray.dag.collective_node import _CollectiveGroup

        self.input_task_idx, self.output_task_idx = None, None
        self.actor_task_count.clear()

        nccl_actors: Set["ray.actor.ActorHandle"] = set()
        # custom NCCL group -> DAG nodes
        custom_nccl_group_to_dag_nodes: Dict[
            GPUCommunicator, Set[DAGNode]
        ] = defaultdict(set)
        nccl_collective_groups: Set[_CollectiveGroup] = set()

        # Find the input node to the DAG.
        for idx, task in self.idx_to_task.items():
            if isinstance(task.dag_node, InputNode):
                assert self.input_task_idx is None, "More than one InputNode found"
                self.input_task_idx = idx

        # Find the (multi-)output node to the DAG.
        for idx, task in self.idx_to_task.items():
            if idx == self.input_task_idx or isinstance(
                task.dag_node, InputAttributeNode
            ):
                continue
            if (
                len(task.downstream_task_idxs) == 0
                and task.dag_node.is_adag_output_node
            ):
                assert self.output_task_idx is None, "More than one output node found"
                self.output_task_idx = idx

        assert self.output_task_idx is not None
        output_node = self.idx_to_task[self.output_task_idx].dag_node
        # Add an MultiOutputNode to the end of the DAG if it's not already there.
        if not isinstance(output_node, MultiOutputNode):
            output_node = MultiOutputNode([output_node])
            self._add_node(output_node)
            self.output_task_idx = self.dag_node_to_idx[output_node]
        else:
            self._returns_list = True

        # TODO: Support no-input DAGs (use an empty object to signal).
        if self.input_task_idx is None:
            raise NotImplementedError(
                "Compiled DAGs currently require exactly one InputNode"
            )

        # Whether the DAG binds directly to the InputNode(), versus binding to
        # a positional arg or kwarg of the input. For example, a.foo.bind(inp)
        # instead of a.foo.bind(inp[0]) or a.foo.bind(inp.key).
        direct_input: Optional[bool] = None
        # Collect the set of InputNode keys bound to DAG node args.
        input_positional_args: Set[int] = set()
        input_kwargs: Set[str] = set()

        # For each task node, set its upstream and downstream task nodes.
        # Also collect the set of tasks that produce torch.tensors.
        for task_idx, task in self.idx_to_task.items():
            dag_node = task.dag_node
            if not (
                isinstance(dag_node, InputNode)
                or isinstance(dag_node, InputAttributeNode)
                or isinstance(dag_node, MultiOutputNode)
                or isinstance(dag_node, ClassMethodNode)
                or isinstance(dag_node, CollectiveOutputNode)
            ):
                if isinstance(dag_node, FunctionNode):
                    # TODO(swang): Support non-actor tasks.
                    raise NotImplementedError(
                        "Compiled DAGs currently only support actor method nodes"
                    )
                else:
                    raise ValueError(f"Found unsupported node of type {type(dag_node)}")

            if (
                isinstance(dag_node, ClassMethodNode) and dag_node.is_class_method_call
            ) or isinstance(dag_node, CollectiveOutputNode):
                actor_handle = dag_node._get_actor_handle()
                if actor_handle is None:
                    raise ValueError(
                        "Compiled DAGs can only bind methods to an actor "
                        "that is already created with Actor.remote()"
                    )

                self.actor_task_count[actor_handle._actor_id] += 1

                # Collect actors for NCCL P2P methods.
                if dag_node.type_hint.requires_nccl():
                    custom_nccl_group = dag_node.type_hint.get_custom_nccl_group()
                    if custom_nccl_group:
                        custom_nccl_group_to_dag_nodes[custom_nccl_group].add(dag_node)
                    else:
                        nccl_actors.add(actor_handle)
                        custom_nccl_group_to_dag_nodes[self._custom_nccl_group].add(
                            dag_node
                        )

                # Collect collective groups for NCCL collective methods.
                if isinstance(dag_node, CollectiveOutputNode):
                    nccl_collective_groups.add(dag_node.collective_group)
            elif isinstance(dag_node, InputNode):
                if dag_node.type_hint.requires_nccl():
                    raise ValueError(
                        "DAG inputs cannot be transferred via NCCL because "
                        "the driver cannot participate in the NCCL group"
                    )

            if type(dag_node.type_hint) == ChannelOutputType:
                # No type hint specified by the user. Replace
                # with the default type hint for this DAG.
                dag_node.with_type_hint(self._default_type_hint)

            for _, val in task.kwargs.items():
                if isinstance(val, DAGNode):
                    raise ValueError(
                        "Compiled DAG currently does not support binding to "
                        "other DAG nodes as kwargs"
                    )

            for _, arg in enumerate(task.args):
                if not isinstance(arg, DAGNode):
                    continue

                upstream_node_idx = self.dag_node_to_idx[arg]
                upstream_task = self.idx_to_task[upstream_node_idx]
                downstream_actor_handle = None
                if (
                    isinstance(dag_node, ClassMethodNode)
                    and dag_node.is_class_method_call
                ) or isinstance(dag_node, CollectiveOutputNode):
                    downstream_actor_handle = dag_node._get_actor_handle()

                if isinstance(upstream_task.dag_node, InputAttributeNode):
                    # Record all of the keys used to index the InputNode.
                    # During execution, we will check that the user provides
                    # the same args and kwargs.
                    if isinstance(upstream_task.dag_node.key, int):
                        input_positional_args.add(upstream_task.dag_node.key)
                    elif isinstance(upstream_task.dag_node.key, str):
                        input_kwargs.add(upstream_task.dag_node.key)
                    else:
                        raise ValueError(
                            "InputNode() can only be indexed using int "
                            "for positional args or str for kwargs."
                        )

                    if direct_input is not None and direct_input:
                        raise ValueError(
                            "All tasks must either use InputNode() "
                            "directly, or they must index to specific args or "
                            "kwargs."
                        )
                    direct_input = False

                    # If the upstream node is an InputAttributeNode, treat the
                    # DAG's input node as the actual upstream node
                    upstream_task = self.idx_to_task[self.input_task_idx]

                elif isinstance(upstream_task.dag_node, InputNode):
                    if direct_input is not None and not direct_input:
                        raise ValueError(
                            "All tasks must either use InputNode() directly, "
                            "or they must index to specific args or kwargs."
                        )
                    direct_input = True

                elif (
                    isinstance(upstream_task.dag_node, ClassMethodNode)
                    and upstream_task.dag_node.is_class_method_call
                ):
                    from ray.dag.constants import RAY_ADAG_ENABLE_DETECT_DEADLOCK

                    if (
                        # Ray aDAG deadlock detection has the same check, but
                        # it may be turned off because of false positives.
                        # In that case, we need this check to be active.
                        # TODO: When we clean up Ray aDAG deadlock detection
                        # this check should be done at one place only.
                        not RAY_ADAG_ENABLE_DETECT_DEADLOCK
                        and downstream_actor_handle is not None
                        and downstream_actor_handle
                        == upstream_task.dag_node._get_actor_handle()
                        and upstream_task.dag_node.type_hint.requires_nccl()
                    ):
                        raise ValueError(
                            "Compiled DAG does not support NCCL communication between "
                            "methods on the same actor. NCCL type hint is specified "
                            "for the channel from method "
                            f"{upstream_task.dag_node.get_method_name()} to method "
                            f"{dag_node.get_method_name()} on actor "
                            f"{downstream_actor_handle}. Please remove the NCCL "
                            "type hint between these methods."
                        )

                upstream_task.downstream_task_idxs[task_idx] = downstream_actor_handle
                task.arg_type_hints.append(upstream_task.dag_node.type_hint)

                if upstream_task.dag_node.type_hint.requires_nccl():
                    custom_nccl_group: Optional[
                        GPUCommunicator
                    ] = upstream_task.dag_node.type_hint.get_custom_nccl_group()
                    if custom_nccl_group:
                        # A custom NCCL group is specified.
                        # Check it contains both upstream and downstream actors.
                        nccl_group_actors = custom_nccl_group.get_actor_handles()
                        assert downstream_actor_handle
                        upstream_actor_handle: Optional[
                            "ray.actor.ActorHandle"
                        ] = upstream_task.dag_node._get_actor_handle()
                        assert upstream_actor_handle
                        if (
                            upstream_actor_handle not in nccl_group_actors
                            or downstream_actor_handle not in nccl_group_actors
                        ):
                            raise ValueError(
                                "Custom NCCL group for P2P send/recv must contain "
                                "both the upstream and downstream actors."
                            )
                    else:
                        # Add all readers to the NCCL group.
                        nccl_actors.add(downstream_actor_handle)

        nccl_actors = list(nccl_actors)
        if None in nccl_actors:
            raise ValueError("Driver cannot participate in the NCCL group.")

        # Initialize a NCCL group for each set of actors. A set of actors can be
        # calling P2P send/recv or collective methods.
        actors_to_nccl_group_id: Dict[FrozenSet["ray.actor.ActorHandle"], str] = {}
        # Avoid initializing the same custom NCCL group multiple times.
        custom_nccl_group_to_id: Dict[GPUCommunicator, str] = {}

<<<<<<< HEAD
        for custom_nccl_group, dag_nodes in custom_nccl_group_to_dag_nodes.items():
            if custom_nccl_group == self._custom_nccl_group:
                # If a custom NCCL group is specified for P2P actors,
                # initialize and cache the NCCL group ID.
                if custom_nccl_group:
                    custom_group_actors = custom_nccl_group.get_actor_handles()
                    for nccl_actor in nccl_actors:
                        assert nccl_actor in custom_group_actors
                    self._nccl_group_id = _init_nccl_group(
                        custom_group_actors, custom_nccl_group
                    )
                    for dag_node in dag_nodes:
                        dag_node.type_hint.set_nccl_group_id(self._nccl_group_id)
                    actors = frozenset(custom_group_actors)
                    actors_to_nccl_group_id[actors] = self._nccl_group_id
                    self._nccl_group_ids.append(self._nccl_group_id)
                    custom_nccl_group_to_id[custom_nccl_group] = self._nccl_group_id
            else:
                nccl_group_id = _init_nccl_group(
                    custom_nccl_group.get_actor_handles(), custom_nccl_group
                )
                for dag_node in dag_nodes:
                    dag_node.type_hint.set_nccl_group_id(nccl_group_id)
                actors = frozenset(custom_nccl_group.get_actor_handles())
                actors_to_nccl_group_id[actors] = nccl_group_id
                self._nccl_group_ids.append(nccl_group_id)
                custom_nccl_group_to_id[custom_nccl_group] = nccl_group_id
=======
        # If a custom NCCL group is specified for P2P actors, initialize and cache
        # the NCCL group ID.
        if nccl_actors and self._custom_nccl_group:
            # [TODO] Comment for `_nccl_group_id`, since there are multiple ids.
            # This is the first time we initialize any NCCL group.
            assert self._custom_nccl_group not in custom_nccl_group_to_id
            self._nccl_group_id = _init_nccl_group(nccl_actors, self._custom_nccl_group)
            self._nccl_group_ids.append(self._nccl_group_id)
            actors = frozenset(nccl_actors)
            actors_to_nccl_group_id[actors] = self._nccl_group_id
            custom_nccl_group_to_id[self._custom_nccl_group] = self._nccl_group_id
>>>>>>> a6858c49

        # If a custom NCCL group is specified for collective actors, initialize and
        # cache the NCCL group ID.
        for collective_group in nccl_collective_groups:
            type_hint = collective_group.type_hint
            custom_nccl_group = type_hint.get_custom_nccl_group()
            if custom_nccl_group:
                if custom_nccl_group not in custom_nccl_group_to_id:
                    nccl_group_id = collective_group.init_nccl_group()
                    self._nccl_group_ids.append(nccl_group_id)
                    actors = frozenset(collective_group.actor_handles)
                    if actors not in actors_to_nccl_group_id:
                        actors_to_nccl_group_id[actors] = nccl_group_id
                    custom_nccl_group_to_id[custom_nccl_group] = nccl_group_id
                else:
                    nccl_group_id = custom_nccl_group_to_id[custom_nccl_group]
                    type_hint.set_nccl_group_id(nccl_group_id)

        # If a NCCL group for P2P actors is not initialized, initialize and cache
        # the NCCL group ID.
        if nccl_actors and self._nccl_group_id is None:
            assert self._custom_nccl_group is None
            actors = frozenset(nccl_actors)
            if actors in actors_to_nccl_group_id:
                self._nccl_group_id = actors_to_nccl_group_id[actors]
            else:
                assert self._custom_nccl_group is None
                self._nccl_group_id = _init_nccl_group(
                    nccl_actors, self._custom_nccl_group
                )
                self._nccl_group_ids.append(self._nccl_group_id)
                actors_to_nccl_group_id[actors] = self._nccl_group_id
            dag_nodes = custom_nccl_group_to_dag_nodes[None]
            for dag_node in dag_nodes:
                dag_node.type_hint.set_nccl_group_id(self._nccl_group_id)

        # If a NCCL group for collective actors is not initialized, initialize and
        # cache the NCCL group ID.
        for collective_group in nccl_collective_groups:
            type_hint = collective_group.type_hint
            if type_hint.nccl_group_id is None:
                assert type_hint.get_custom_nccl_group() is None
                actors = frozenset(collective_group.actor_handles)
                if actors in actors_to_nccl_group_id:
                    nccl_group_id = actors_to_nccl_group_id[actors]
                    type_hint.set_nccl_group_id(nccl_group_id)
                else:
                    nccl_group_id = collective_group.init_nccl_group()
                    self._nccl_group_ids.append(nccl_group_id)
                    actors_to_nccl_group_id[actors] = nccl_group_id

        if direct_input:
            self._input_num_positional_args = 1
        elif not input_positional_args:
            self._input_num_positional_args = 0
        else:
            self._input_num_positional_args = max(input_positional_args) + 1
        self._input_kwargs = tuple(input_kwargs)

    def _get_node_id(self, actor_handle: "ray.actor.ActorHandle") -> str:
        """
        Get the node ID of an actor handle and cache it.

        Args:
            actor_handle: The actor handle.
        Returns:
            The node ID of the actor handle.
        """
        if actor_handle in self.actor_to_node_id:
            return self.actor_to_node_id[actor_handle]
        node_id = None
        if actor_handle == self._proxy_actor:
            node_id = ray.get_runtime_context().get_node_id()
        else:
            node_id = ray.get(
                actor_handle.__ray_call__.remote(
                    lambda self: ray.get_runtime_context().get_node_id()
                )
            )
        assert node_id is not None
        self.actor_to_node_id[actor_handle] = node_id
        return node_id

    def _get_or_compile(
        self,
    ) -> None:
        """Compile an execution path. This allocates channels for adjacent
        tasks to send/receive values. An infinite task is submitted to each
        actor in the DAG that repeatedly receives from input channel(s) and
        sends to output channel(s).

        This function is idempotent and will cache the previously allocated
        channels. After calling this function, _dag_submitter and
        _dag_output_fetcher will be set and can be used to invoke and fetch
        outputs for the DAG.
        """
        from ray.dag import (
            DAGNode,
            InputNode,
            InputAttributeNode,
            MultiOutputNode,
            ClassMethodNode,
            CollectiveOutputNode,
        )

        if self.input_task_idx is None:
            self._preprocess()
        assert self.input_task_idx is not None

        if self._dag_submitter is not None:
            assert self._dag_output_fetcher is not None
            return

        frontier = [self.input_task_idx]
        visited = set()
        # Create output buffers. This loop does a breadth-first search through the DAG.
        while frontier:
            cur_idx = frontier.pop(0)
            if cur_idx in visited:
                continue
            visited.add(cur_idx)

            task = self.idx_to_task[cur_idx]
            type_hint = task.dag_node.type_hint

            if (
                isinstance(task.dag_node, ClassMethodNode)
                and task.dag_node.is_class_method_call
            ) or isinstance(task.dag_node, CollectiveOutputNode):
                # Create output buffers for the actor method.
                assert len(task.output_channels) == 0
                # `output_to_readers` stores the reader tasks for each output of
                # the current node. If the current node returns one output, the
                # readers are the downstream nodes of the current node. If the
                # current node returns multiple outputs, the readers of each
                # output are the downstream nodes of the ClassMethodNode that
                # is a class method output.
                output_to_readers: Dict[CompiledTask, List[CompiledTask]] = defaultdict(
                    list
                )
                for idx in task.downstream_task_idxs:
                    downstream_task = self.idx_to_task[idx]
                    downstream_node = downstream_task.dag_node
                    if (
                        isinstance(downstream_node, ClassMethodNode)
                        and downstream_node.is_class_method_output
                    ):
                        output_to_readers[downstream_task] = [
                            self.idx_to_task[idx]
                            for idx in downstream_task.downstream_task_idxs
                        ]
                    else:
                        if task not in output_to_readers:
                            output_to_readers[task] = []
                        output_to_readers[task].append(downstream_task)
                fn = task.dag_node._get_remote_method("__ray_call__")
                for output, readers in output_to_readers.items():
                    dag_nodes = [reader.dag_node for reader in readers]
                    read_by_multi_output_node = False
                    for dag_node in dag_nodes:
                        if isinstance(dag_node, MultiOutputNode):
                            read_by_multi_output_node = True
                            break

                    reader_and_node_list: List[Tuple["ray.actor.ActorHandle", str]] = []
                    if read_by_multi_output_node:
                        if len(readers) != 1:
                            raise ValueError(
                                "DAG outputs currently can only be read by the "
                                "driver or the same actor that is also the "
                                "InputNode, not by both the driver and actors.",
                            )

                        # This node is a multi-output node, which means it will
                        # only be read by the driver or the actor that is also
                        # the InputNode.

                        # TODO(jhumphri): Handle case where there is an actor,
                        # other than just the driver actor, also reading the
                        # output from the `task` node. For example, the following
                        # currently does not work:
                        # def test_blah(ray_start_regular):
                        #     a = Actor.remote(0)
                        #     b = Actor.remote(10)
                        #     with InputNode() as inp:
                        #         x = a.inc.bind(inp)
                        #         y = b.inc.bind(x)
                        #         dag = MultiOutputNode([x, y])

                        #     compiled_dag = dag.experimental_compile()
                        #     output_channel = compiled_dag.execute(1)
                        #     result = output_channel.read()
                        #     print(result)

                        #     compiled_dag.teardown()

                        assert self._proxy_actor is not None
                        for reader in readers:
                            reader_and_node_list.append(
                                (
                                    self._proxy_actor,
                                    self._get_node_id(self._proxy_actor),
                                )
                            )
                    else:
                        # Use reader_handles_set to deduplicate readers on the
                        # same actor, because with CachedChannel each actor will
                        # only read from the upstream channel once.
                        reader_handles_set = set()
                        for reader in readers:
                            reader_handle = reader.dag_node._get_actor_handle()
                            if reader_handle not in reader_handles_set:
                                reader_and_node_list.append(
                                    (reader_handle, self._get_node_id(reader_handle))
                                )
                            reader_handles_set.add(reader_handle)

                    # Create an output channel for each output of the current node.
                    output_channel = ray.get(
                        fn.remote(
                            do_allocate_channel,
                            reader_and_node_list,
                            type_hint,
                            read_by_multi_output_node,
                        )
                    )
                    output_idx = None
                    downstream_node = output.dag_node
                    if (
                        isinstance(downstream_node, ClassMethodNode)
                        and downstream_node.is_class_method_output
                    ):
                        output_idx = downstream_node.output_idx
                    task.output_channels.append(output_channel)
                    task.output_idxs.append(output_idx)
                actor_handle = task.dag_node._get_actor_handle()
                assert actor_handle is not None
                self.actor_refs.add(actor_handle)
                self.actor_to_tasks[actor_handle].append(task)
            elif (
                isinstance(task.dag_node, ClassMethodNode)
                and task.dag_node.is_class_method_output
            ):
                task_node = task.dag_node
                upstream_node = task_node.class_method_call
                assert upstream_node
                upstream_task = self.idx_to_task[self.dag_node_to_idx[upstream_node]]
                for i in range(len(upstream_task.output_channels)):
                    if upstream_task.output_idxs[i] == task_node.output_idx:
                        task.output_channels.append(upstream_task.output_channels[i])
                        task.output_idxs.append(upstream_task.output_idxs[i])
                assert len(task.output_channels) == 1
            elif isinstance(task.dag_node, InputNode):
                # A dictionary that maps an InputNode or InputAttributeNode to its
                # readers and the node on which the reader is running. Use `set` to
                # deduplicate readers on the same actor because with CachedChannel
                # each actor will only read from the shared memory once.
                input_node_to_reader_and_node_set: Dict[
                    Union[InputNode, InputAttributeNode],
                    Set[Tuple["ray.actor.ActorHandle", str]],
                ] = defaultdict(set)

                for idx in task.downstream_task_idxs:
                    reader_task = self.idx_to_task[idx]
                    assert isinstance(reader_task.dag_node, ClassMethodNode)
                    reader_handle = reader_task.dag_node._get_actor_handle()
                    reader_node_id = self._get_node_id(reader_handle)
                    for arg in reader_task.args:
                        if isinstance(arg, InputAttributeNode) or isinstance(
                            arg, InputNode
                        ):
                            input_node_to_reader_and_node_set[arg].add(
                                (reader_handle, reader_node_id)
                            )

                # A single channel is responsible for sending the same data to
                # corresponding consumers. Therefore, we create a channel for
                # each InputAttributeNode, or a single channel for the entire
                # input data if there are no InputAttributeNodes.
                task.output_channels = []
                for input_dag_node in input_node_to_reader_and_node_set:
                    reader_and_node_list = list(
                        input_node_to_reader_and_node_set[input_dag_node]
                    )
                    output_channel = do_allocate_channel(
                        self,
                        reader_and_node_list,
                        type_hint,
                        False,
                    )
                    task.output_channels.append(output_channel)
                    task.output_idxs.append(
                        None
                        if isinstance(input_dag_node, InputNode)
                        else input_dag_node.key
                    )

                    # Update the InputAttributeNode's `output_channels`, which is
                    # used to determine whether to create a CachedChannel.
                    if isinstance(input_dag_node, InputAttributeNode):
                        input_attr_idx = self.dag_node_to_idx[input_dag_node]
                        input_attr_task = self.idx_to_task[input_attr_idx]
                        input_attr_task.output_channels.append(output_channel)
                        assert len(input_attr_task.output_channels) == 1
            else:
                assert isinstance(task.dag_node, InputAttributeNode) or isinstance(
                    task.dag_node, MultiOutputNode
                )

            for idx in task.downstream_task_idxs:
                frontier.append(idx)

        # Validate input channels for tasks that have not been visited
        for node_idx, task in self.idx_to_task.items():
            if (
                node_idx == self.input_task_idx
                or node_idx == self.output_task_idx
                or isinstance(task.dag_node, InputAttributeNode)
            ):
                continue
            if node_idx not in visited:
                has_at_least_one_channel_input = False
                for arg in task.args:
                    if isinstance(arg, DAGNode):
                        has_at_least_one_channel_input = True
                if not has_at_least_one_channel_input:
                    raise ValueError(
                        "Compiled DAGs require each task to take a ray.dag.InputNode "
                        "or at least one other DAGNode as an input. "
                        "Invalid task node:\n"
                        f"{task.dag_node}\n"
                        "Please bind the task to proper DAG nodes."
                    )

        from ray.dag.constants import RAY_ADAG_ENABLE_DETECT_DEADLOCK

        if RAY_ADAG_ENABLE_DETECT_DEADLOCK and self._detect_deadlock():
            raise ValueError(
                "This DAG cannot be compiled because it will deadlock on NCCL "
                "calls. If you believe this is a false positive, please disable "
                "the graph verification by setting the environment variable "
                "RAY_ADAG_ENABLE_DETECT_DEADLOCK to 0 and file an issue at "
                "https://github.com/ray-project/ray/issues/new/."
            )

        input_task = self.idx_to_task[self.input_task_idx]
        # Register custom serializers for inputs provided to dag.execute().
        input_task.dag_node.type_hint.register_custom_serializer()
        self.dag_input_channels = input_task.output_channels
        assert self.dag_input_channels is not None

        # Create executable tasks for each actor
        for actor_handle, tasks in self.actor_to_tasks.items():
            # Dict from arg to the set of tasks that consume it.
            arg_to_consumers: Dict[DAGNode, Set[CompiledTask]] = defaultdict(set)

            # Step 1: populate `arg_to_consumers` and perform some validation.
            for task in tasks:
                has_at_least_one_channel_input = False
                for arg in task.args:
                    if isinstance(arg, DAGNode):
                        has_at_least_one_channel_input = True
                        arg_to_consumers[arg].add(task)
                        arg_idx = self.dag_node_to_idx[arg]
                        upstream_task = self.idx_to_task[arg_idx]
                        assert len(upstream_task.output_channels) == 1
                        arg_channel = upstream_task.output_channels[0]
                        assert arg_channel is not None
                # TODO: Support no-input DAGs (use an empty object to signal).
                if not has_at_least_one_channel_input:
                    raise ValueError(
                        "Compiled DAGs require each task to take a "
                        "ray.dag.InputNode or at least one other DAGNode as an "
                        "input"
                    )

            # Step 2: create cached channels if needed

            # Dict from original channel to the channel to be used in execution.
            # The value of this dict is either the original channel or a newly
            # created CachedChannel (if the original channel is read more than once).
            channel_dict: Dict[ChannelInterface, ChannelInterface] = {}
            for arg, consumers in arg_to_consumers.items():
                arg_idx = self.dag_node_to_idx[arg]
                upstream_task = self.idx_to_task[arg_idx]
                assert len(upstream_task.output_channels) == 1
                arg_channel = upstream_task.output_channels[0]
                assert arg_channel is not None
                if len(consumers) > 1:
                    channel_dict[arg_channel] = CachedChannel(
                        len(consumers),
                        arg_channel,
                    )
                else:
                    channel_dict[arg_channel] = arg_channel

            # Step 3: create executable tasks for the actor
            executable_tasks = []
            for task in tasks:
                resolved_args: List[Any] = []
                for arg in task.args:
                    if isinstance(arg, DAGNode):
                        arg_idx = self.dag_node_to_idx[arg]
                        upstream_task = self.idx_to_task[arg_idx]
                        assert len(upstream_task.output_channels) == 1
                        arg_channel = upstream_task.output_channels[0]
                        assert arg_channel is not None
                        arg_channel = channel_dict[arg_channel]
                        resolved_args.append(arg_channel)
                    else:
                        # Constant arg
                        resolved_args.append(arg)
                executable_task = ExecutableTask(
                    task,
                    resolved_args,
                    task.kwargs,
                )
                executable_tasks.append(executable_task)
            # Sort executable tasks based on their bind index, i.e., submission order
            # so that they will be executed in that order.
            executable_tasks.sort(key=lambda task: task.bind_index)
            self.actor_to_executable_tasks[actor_handle] = executable_tasks

        # Build an execution schedule for each actor
        from ray.dag.constants import RAY_ADAG_ENABLE_PROFILING

        if RAY_ADAG_ENABLE_PROFILING:
            exec_task_func = do_profile_tasks
        else:
            exec_task_func = do_exec_tasks

        self.actor_to_execution_schedule = self._build_execution_schedule()
        for actor_handle, executable_tasks in self.actor_to_executable_tasks.items():
            self.worker_task_refs[actor_handle] = actor_handle.__ray_call__.options(
                concurrency_group="_ray_system"
            ).remote(
                exec_task_func,
                executable_tasks,
                self.actor_to_execution_schedule[actor_handle],
            )

        assert self.output_task_idx is not None
        self.dag_output_channels = []
        for output in self.idx_to_task[self.output_task_idx].args:
            assert isinstance(output, DAGNode)
            output_idx = self.dag_node_to_idx[output]
            task = self.idx_to_task[output_idx]
            assert len(task.output_channels) == 1
            self.dag_output_channels.append(task.output_channels[0])
            # Register custom serializers for DAG outputs.
            output.type_hint.register_custom_serializer()

        assert self.dag_input_channels
        assert self.dag_output_channels
        assert [
            output_channel is not None for output_channel in self.dag_output_channels
        ]
        # If no MultiOutputNode was specified during the DAG creation, there is only
        # one output. Return a single output channel instead of a list of
        # channels.
        if not self._returns_list:
            assert len(self.dag_output_channels) == 1

        # Driver should ray.put on input, ray.get/release on output
        self._monitor = self._monitor_failures()
        input_task = self.idx_to_task[self.input_task_idx]
        if self._enable_asyncio:
            self._dag_submitter = AwaitableBackgroundWriter(
                self.dag_input_channels,
                input_task.output_idxs,
                self._asyncio_max_queue_size,
                is_input=True,
            )
            self._dag_output_fetcher = AwaitableBackgroundReader(
                self.dag_output_channels,
                self._fut_queue,
            )
        else:
            self._dag_submitter = SynchronousWriter(
                self.dag_input_channels, input_task.output_idxs, is_input=True
            )
            self._dag_output_fetcher = SynchronousReader(self.dag_output_channels)

        self._dag_submitter.start()
        self._dag_output_fetcher.start()

    def _generate_dag_operation_graph_node(
        self,
    ) -> Dict["ray.actor.ActorHandle", List[List[_DAGOperationGraphNode]]]:
        """
        Generate READ, COMPUTE, and WRITE operations for each DAG node.

        Returns:
            A dictionary that maps an actor handle to a list of lists of
            _DAGOperationGraphNode. For the same actor, the index of the
            outer list corresponds to the index of the ExecutableTask in
            the list of `executable_tasks` in `actor_to_executable_tasks`,
            i.e. `exec_task_idx`. In the inner list, the order of operations
            is READ, COMPUTE, and WRITE.

            Example:
            {
                actor1: [
                    [READ COMPUTE WRITE] # exec_task_idx 0
                    [READ COMPUTE WRITE] # exec_task_idx 1
                ]
            }
        """
        from ray.dag.collective_node import CollectiveOutputNode, _CollectiveGroup

        assert self.idx_to_task
        assert self.actor_to_executable_tasks

        actor_to_operation_nodes: Dict[
            "ray.actor.ActorHandle", List[List[_DAGOperationGraphNode]]
        ] = defaultdict(list)
        collective_group_to_nodes: Dict[
            _CollectiveGroup, Set[_DAGOperationGraphNode]
        ] = defaultdict(set)
        collective_group_to_idxs: Dict[
            _CollectiveGroup, Tuple[int, _DAGNodeOperationType]
        ] = defaultdict(set)

        for actor_handle, executable_tasks in self.actor_to_executable_tasks.items():
            for exec_task_idx, exec_task in enumerate(executable_tasks):
                # Divide a DAG node into three _DAGOperationGraphNodes: READ, COMPUTE,
                # and WRITE. Each _DAGOperationGraphNode has a _DAGNodeOperation.
                task_idx = exec_task.task_idx
                dag_node = self.idx_to_task[task_idx].dag_node
                actor_handle = dag_node._get_actor_handle()
                requires_nccl = dag_node.type_hint.requires_nccl()

                read_node = _DAGOperationGraphNode(
                    _DAGNodeOperation(exec_task_idx, _DAGNodeOperationType.READ),
                    task_idx,
                    actor_handle,
                    requires_nccl,
                )
                compute_node = _DAGOperationGraphNode(
                    _DAGNodeOperation(exec_task_idx, _DAGNodeOperationType.COMPUTE),
                    task_idx,
                    actor_handle,
                    isinstance(dag_node, CollectiveOutputNode),
                )
                write_node = _DAGOperationGraphNode(
                    _DAGNodeOperation(exec_task_idx, _DAGNodeOperationType.WRITE),
                    task_idx,
                    actor_handle,
                    requires_nccl,
                )

                actor_to_operation_nodes[actor_handle].append(
                    [read_node, compute_node, write_node]
                )
                if isinstance(dag_node, CollectiveOutputNode):
                    collective_group_to_nodes[dag_node.collective_group].add(
                        compute_node
                    )
                    collective_group_to_idxs[dag_node.collective_group].add(
                        (task_idx, _DAGNodeOperationType.COMPUTE)
                    )

        # Set collective group nodes for all the NCCL collective nodes.
        for collective_group, nodes in collective_group_to_nodes.items():
            idxs = collective_group_to_idxs[collective_group]
            for node in nodes:
                node.set_collective_group_idxs(idxs)

        return actor_to_operation_nodes

    def _build_execution_schedule(
        self,
    ) -> Dict["ray.actor.ActorHandle", List[_DAGNodeOperation]]:
        """
        Generate an execution schedule for each actor. The schedule is a list of
        _DAGNodeOperation.

        Step 1: Generate a DAG node operation graph. Refer to the functions
        `_generate_dag_operation_graph_node` and `_build_dag_node_operation_graph`
        for more details.

        Step 2: Topological sort

        It is possible to have multiple _DAGOperationGraphNodes with zero in-degree.
        Refer to the function `_select_next_nodes` for the logic of selecting nodes.

        Then, put the selected nodes into the corresponding actors' schedules.

        The schedule should be intuitive to users, meaning that the execution should
        perform operations in ascending order of `bind_index` as much as possible.

        [Example]:

        See `test_execution_schedule` for more examples.

        Returns:
            actor_to_execution_schedule: A dictionary that maps an actor handle to
                the execution schedule which is a list of operations to be executed.
        """
        # Step 1: Build a graph of _DAGOperationGraphNode
        actor_to_operation_nodes = self._generate_dag_operation_graph_node()
        graph = _build_dag_node_operation_graph(
            self.idx_to_task, actor_to_operation_nodes
        )
        # Step 2: Generate an execution schedule for each actor using topological sort
        actor_to_execution_schedule = _generate_actor_to_execution_schedule(graph)
        return actor_to_execution_schedule

    def _detect_deadlock(self) -> bool:
        """
        Create a graph with the following 3 rules, and then use
        topological sort to verify whether the graph is a DAG.
        If not, the DAG will result in a deadlock due to a cycle.

        We need to check whether there is a cycle in a “happens-before”
        graph, where A -> B means that B happens before A.

        #1: Add an edge from task.{bind_index} to task.{bind_index+1}
            on the same actor.

        Reason: Each actor executes tasks in the order that they are
                bound in. Therefore task.{bind_index+1} happens after
                task.{bind_index}.

        #2: Add an edge from the writer to the reader

        Reason: Channels represent data dependencies. In order to read
                data, the writer must have written the data first.

        #3: Add an edge from the reader of an NCCL channel to the node
            that has the next bind index on the same actor as the writer.

        Reason: NCCL channels are blocking, meaning that both the writer
                and reader must reach the send/recv call before either can
                proceed. Therefore, the next task on the writer cannot be
                executed until the reader of the NCCL channel has started.

        With rules #1 and #2 alone, it is not possible to create cycles,
        because when the DAG is created, new tasks can only depend on tasks
        that have already been created.

        With rule #3, it is possible to create a cycle where two actors will
        block waiting for the other to begin reading from an NCCL channel.

        [Example]

        # data flow: driver -> a.no_op -> a.no_op -> driver
        with InputNode() as inp:
            dag = a.no_op.bind(inp)
            dag.with_type_hint(TorchTensorType(transport="nccl"))
            dag = a.no_op.bind(dag)
        dag.experimental_compile()

        In the above example, communication between a.no_op occurs via an NCCL
        channel, while communication between the driver process and a.no_op occurs
        via shared memory channels. The example experiences a deadlock because the
        completion of the write function in the first a.no_op requires the second
        a.no_op to simultaneously call the read function. However, each actor has
        a list of tasks, each assigned a bind index, and these tasks are executed
        sequentially in ascending order of their bind index on the actor. Therefore,
        it’s impossible for both writer and reader on the same actor to write and
        read simultaneously.

        We can create a happens-before graph based on the above rules. Then, the
        graph will look like this:

                              |---|
                              |   v
        driver -> a.no_op -> a.no_op -> driver

        Then, we use topological sort to verify whether the graph has a cycle.

        If you are interested in the detailed explanation, please refer to
        https://github.com/ray-project/ray/pull/45960.

        Returns:
            True if deadlock is detected, otherwise False.
        """
        assert self.idx_to_task
        assert self.actor_to_tasks

        class GraphNode:
            def __init__(self):
                self.in_edges = set()
                self.out_edges = set()

            @property
            def in_degree(self) -> int:
                return len(self.in_edges)

        from ray.dag import ClassMethodNode

        def _get_next_task_idx(task: "CompiledTask") -> Optional[int]:
            if (
                not isinstance(task.dag_node, ClassMethodNode)
                or task.dag_node.is_class_method_output
            ):
                return None
            actor_handle = task.dag_node._get_actor_handle()
            bind_index = task.dag_node._get_bind_index()
            for same_node_task in self.actor_to_tasks[actor_handle]:
                if same_node_task.dag_node._get_bind_index() == bind_index + 1:
                    return same_node_task.idx
            return None

        def _add_edge(
            graph: Dict[int, GraphNode], from_idx: int, to_idx: Optional[int]
        ):
            if to_idx is None:
                return
            graph[from_idx].out_edges.add(to_idx)
            graph[to_idx].in_edges.add(from_idx)

        def _is_same_actor(idx1: int, idx2: int) -> bool:
            """
            Args:
                idx1: A key in the idx_to_task dictionary.
                idx2: A key in the idx_to_task dictionary.

            Returns:
                True if both DAG nodes are on the same actor;
                otherwise, False.
            """
            task1 = self.idx_to_task[idx1]
            task2 = self.idx_to_task[idx2]
            if (
                not isinstance(task1.dag_node, ClassMethodNode)
                or task1.dag_node.is_class_method_output
            ):
                return False
            if (
                not isinstance(task2.dag_node, ClassMethodNode)
                or task2.dag_node.is_class_method_output
            ):
                return False
            actor_id_1 = task1.dag_node._get_actor_handle()._actor_id
            actor_id_2 = task2.dag_node._get_actor_handle()._actor_id
            return actor_id_1 == actor_id_2

        graph = defaultdict(GraphNode)
        for idx, task in self.idx_to_task.items():
            # Add an edge from task_{bind_index} to task_{bind_index+1}
            # on the same actor.
            next_task_idx = _get_next_task_idx(task)
            _add_edge(graph, idx, next_task_idx)
            for downstream_idx in task.downstream_task_idxs:
                # Add an edge from the writer to the reader.
                _add_edge(graph, idx, downstream_idx)
                if task.dag_node.type_hint.requires_nccl():
                    if _is_same_actor(idx, downstream_idx):
                        actor_handle = self.idx_to_task[
                            idx
                        ].dag_node._get_actor_handle()
                        method = self.idx_to_task[idx].dag_node.get_method_name()
                        downstream_method = self.idx_to_task[
                            downstream_idx
                        ].dag_node.get_method_name()
                        logger.error(
                            "Detected a deadlock caused by using NCCL channels to "
                            f"transfer data between the task `{method}` and "
                            f"its downstream method `{downstream_method}` on the same "
                            f"actor {actor_handle}. Please remove "
                            '`TorchTensorType(transport="nccl")` between '
                            "DAG nodes on the same actor."
                        )
                        return True
                    # Add an edge from the reader of an NCCL channel to the node
                    # that has the next bind index on the same actor as the writer.
                    _add_edge(graph, downstream_idx, next_task_idx)
        num_total_nodes = len(graph)

        # A list of nodes with in-degree 0, including (1) InputNode and
        # (2) the nodes that only read from NCCL channels and are the first
        # node on the actor.
        zero_in_degree_nodes = deque()
        for idx, node in graph.items():
            if node.in_degree == 0:
                zero_in_degree_nodes.append(idx)
        visited_nodes = set()

        # Perform topological sort to find a topological order of the graph.
        # If topological order exists, the graph is a DAG. Otherwise, it has
        # a cycle.
        while zero_in_degree_nodes:
            node = zero_in_degree_nodes.popleft()
            visited_nodes.add(node)
            for out_node in graph[node].out_edges:
                graph[out_node].in_edges.remove(node)
                if graph[out_node].in_degree == 0:
                    zero_in_degree_nodes.append(out_node)

        # Remove visited nodes from the graph.
        for node in visited_nodes:
            del graph[node]

        topological_order_exists = len(visited_nodes) == num_total_nodes
        if not topological_order_exists:
            logger.error(
                "The compiled DAG may hang due to blocking NCCL calls. If you "
                "believe this is a false positive, please file an issue at "
                "https://github.com/ray-project/ray/issues/new/."
            )

        return not topological_order_exists

    def _monitor_failures(self):
        outer = self

        class Monitor(threading.Thread):
            def __init__(self):
                super().__init__(daemon=True)
                self.in_teardown = False
                # Lock to make sure that we only perform teardown for this DAG
                # once.
                self.in_teardown_lock = threading.Lock()

            def wait_teardown(self):
                for actor, ref in outer.worker_task_refs.items():
                    timeout = False
                    try:
                        ray.get(ref, timeout=10)
                    except ray.exceptions.GetTimeoutError:
                        logger.warning(
                            f"Compiled DAG actor {actor} is still running 10s "
                            "after teardown(). Teardown may hang."
                        )
                        timeout = True
                    except Exception:
                        # We just want to check that the task has finished so
                        # we don't care if the actor task ended in an
                        # exception.
                        pass

                    if not timeout:
                        continue

                    try:
                        ray.get(ref)
                    except Exception:
                        pass

            def teardown(self, wait: bool):
                do_teardown = False
                with self.in_teardown_lock:
                    if not self.in_teardown:
                        do_teardown = True
                        self.in_teardown = True

                if not do_teardown:
                    # Teardown is already being performed.
                    if wait:
                        self.wait_teardown()
                    return

                logger.info("Tearing down compiled DAG")
                outer._dag_submitter.close()
                outer._dag_output_fetcher.close()

                for actor in outer.actor_refs:
                    logger.info(f"Cancelling compiled worker on actor: {actor}")
                # Cancel all actor loops in parallel.
                cancel_refs = [
                    actor.__ray_call__.remote(do_cancel_executable_tasks, tasks)
                    for actor, tasks in outer.actor_to_executable_tasks.items()
                ]
                for cancel_ref in cancel_refs:
                    try:
                        # TODO(swang): Suppress exceptions from actors trying to
                        # read closed channels when DAG is being torn down.
                        ray.get(cancel_ref, timeout=30)
                    except Exception:
                        logger.exception("Error cancelling worker task")
                        pass

                for nccl_group_id in outer._nccl_group_ids:
                    _destroy_nccl_group(nccl_group_id)

                if wait:
                    logger.info("Waiting for worker tasks to exit")
                    self.wait_teardown()
                    logger.info("Teardown complete")

            def run(self):
                try:
                    ray.get(list(outer.worker_task_refs.values()))
                except Exception as e:
                    logger.debug(f"Handling exception from worker tasks: {e}")
                    self.teardown(wait=True)

        monitor = Monitor()
        monitor.start()
        return monitor

    def raise_if_too_many_inflight_requests(self):
        num_in_flight_requests = (
            self._execution_index - self._max_finished_execution_index
        )
        if num_in_flight_requests > self._max_inflight_executions:
            raise ray.exceptions.RayAdagCapacityExceeded(
                f"There are {num_in_flight_requests} in-flight requests which "
                "is more than specified _max_inflight_executions of the dag: "
                f"{self._max_inflight_executions}. Retrieve the output using "
                "ray.get before submitting more requests or increase "
                "`max_inflight_executions`. "
                "`adag.experimental_compile(_max_inflight_executions=...)`"
            )

    def _has_execution_results(
        self,
        execution_index: int,
    ) -> bool:
        """Check whether there are results corresponding to the given execution
        index stored in self._result_buffer. This helps avoid fetching and
        caching results again.

        Args:
            execution_index: The execution index corresponding to the result.

        Returns:
            Whether the result for the given index has been fetched and cached.
        """
        return execution_index in self._result_buffer

    def _cache_execution_results(
        self,
        execution_index: int,
        result: Any,
    ):
        """Cache execution results in self._result_buffer. Results are converted
        to dictionary format to allow efficient element removal and calculation of
        the buffer size. This can only be called once per execution index.

        Args:
            execution_index: The execution index corresponding to the result.
            result: The results from all channels to be cached.
        """
        assert not self._has_execution_results(execution_index)
        for chan_idx, res in enumerate(result):
            self._result_buffer[execution_index][chan_idx] = res

    def _get_execution_results(
        self, execution_index: int, channel_index: Optional[int]
    ) -> List[Any]:
        """Retrieve execution results from self._result_buffer and return the result.
        Results are converted back to original list format ordered by output channel
        index.

        Args:
            execution_index: The execution index to retrieve results from.
            channel_index: The index of the output channel corresponding to the result.
                Channel indexing is consistent with the order of
                self.dag_output_channels. None means that the result wraps outputs from
                all output channels.

        Returns:
            The execution result corresponding to the given execution index and channel
            index.
        """
        # Although CompiledDAGRef and CompiledDAGFuture guarantee that the same
        # execution index and channel index combination will not be requested multiple
        # times and therefore self._result_buffer will always have execution_index as
        # a key, we still do a sanity check to avoid misuses.
        assert execution_index in self._result_buffer

        if channel_index is None:
            # Convert results stored in self._result_buffer back to original
            # list representation
            result = [
                kv[1]
                for kv in sorted(
                    self._result_buffer.pop(execution_index).items(),
                    key=lambda kv: kv[0],
                )
            ]
        else:
            result = [self._result_buffer[execution_index].pop(channel_index)]
            if len(self._result_buffer[execution_index]) == 0:
                del self._result_buffer[execution_index]
        return result

    def _execute_until(
        self,
        execution_index: int,
        channel_index: Optional[int] = None,
        timeout: Optional[float] = None,
    ) -> List[Any]:
        """Repeatedly execute this DAG until the given execution index,
        and buffer all results up to that index. If the DAG has already
        been executed up to the given index, just return the result
        corresponding to the given index and channel.

        Args:
            execution_index: The execution index to execute until.
            channel_index: The index of the output channel to get the result from.
                Channel indexing is consistent with the order of
                self.dag_output_channels. None means wrapping results from all output
                channels into a single list.
            timeout: The maximum time in seconds to wait for the result.
                None means using default timeout (DAGContext.retrieval_timeout),
                0 means immediate timeout (immediate success or timeout without
                blocking), -1 means infinite timeout (block indefinitely).

        Returns:
            The execution result corresponding to the given execution index and
            channel index.

        TODO(rui): catch the case that user holds onto the CompiledDAGRefs
        """
        if self._max_finished_execution_index < execution_index:
            from ray.dag import DAGContext

            ctx = DAGContext.get_current()
            if timeout is None:
                timeout = ctx.retrieval_timeout

        while self._max_finished_execution_index < execution_index:
            if len(self._result_buffer) >= self._max_buffered_results:
                raise ValueError(
                    "Too many buffered results: the allowed max count for "
                    f"buffered results is {self._max_buffered_results}; call "
                    "ray.get() on previous CompiledDAGRefs to free them up "
                    "from buffer."
                )
            self.increment_max_finished_execution_index()
            start_time = time.monotonic()

            # Fetch results from each output channel up to execution_index and cache
            # them separately to enable individual retrieval
            self._cache_execution_results(
                self._max_finished_execution_index,
                self._dag_output_fetcher.read(timeout),
            )

            if timeout != -1:
                timeout -= time.monotonic() - start_time
                timeout = max(timeout, 0)

        return self._get_execution_results(execution_index, channel_index)

    def execute(
        self,
        *args,
        **kwargs,
    ) -> Union[CompiledDAGRef, List[CompiledDAGRef]]:
        """Execute this DAG using the compiled execution path.

        Args:
            args: Args to the InputNode.
            kwargs: Kwargs to the InputNode

        Returns:
            A list of Channels that can be used to read the DAG result.

        Raises:
            RayChannelTimeoutError: If the execution does not complete within
                self._execution_timeout seconds.

        NOTE: Not threadsafe due to _execution_index etc.
        """
        if self._enable_asyncio:
            raise ValueError("Use execute_async if enable_asyncio=True")

        self._get_or_compile()

        self._check_inputs(args, kwargs)
        if len(args) == 1 and len(kwargs) == 0:
            # When serializing a tuple, the Ray serializer invokes pickle5, which adds
            # several microseconds of overhead. One common case for accelerated DAGs is
            # passing a single argument (oftentimes of of type `bytes`, which requires
            # no serialization). To avoid imposing this overhead on this common case, we
            # create a fast path for this case that avoids pickle5.
            inp = args[0]
        else:
            inp = RayDAGArgs(args=args, kwargs=kwargs)

        self.raise_if_too_many_inflight_requests()
        self._dag_submitter.write(inp, self._execution_timeout)

        if self._returns_list:
            ref = [
                CompiledDAGRef(self, self._execution_index, channel_index)
                for channel_index in range(len(self.dag_output_channels))
            ]
        else:
            ref = CompiledDAGRef(self, self._execution_index)

        self._execution_index += 1
        return ref

    def _check_inputs(self, args: Tuple[Any, ...], kwargs: Dict[str, Any]) -> None:
        """
        Helper method to check that the DAG args provided by the user during
        execution are valid according to the defined DAG.
        """
        if len(args) != self._input_num_positional_args:
            raise ValueError(
                "dag.execute() or dag.execute_async() must be "
                f"called with {self._input_num_positional_args} positional args, got "
                f"{len(args)}"
            )

        for kwarg in self._input_kwargs:
            if kwarg not in kwargs:
                raise ValueError(
                    "dag.execute() or dag.execute_async() "
                    f"must be called with kwarg `{kwarg}`"
                )

    async def execute_async(
        self,
        *args,
        **kwargs,
    ) -> Union[CompiledDAGFuture, List[CompiledDAGFuture]]:
        """Execute this DAG using the compiled execution path.

        NOTE: Not threadsafe.

        Args:
            args: Args to the InputNode.
            kwargs: Kwargs to the InputNode.

        Returns:
            A list of Channels that can be used to read the DAG result.
        """
        if not self._enable_asyncio:
            raise ValueError("Use execute if enable_asyncio=False")

        self._get_or_compile()
        self._check_inputs(args, kwargs)
        async with self._dag_submission_lock:
            if len(args) == 1 and len(kwargs) == 0:
                # When serializing a tuple, the Ray serializer invokes pickle5, which
                # adds several microseconds of overhead. One common case for accelerated
                # DAGs is passing a single argument (oftentimes of of type `bytes`,
                # which requires no serialization). To avoid imposing this overhead on
                # this common case, we create a fast path for this case that avoids
                # pickle5.
                inp = args[0]
            else:
                inp = RayDAGArgs(args=args, kwargs=kwargs)

            self.raise_if_too_many_inflight_requests()
            await self._dag_submitter.write(inp)
            # Allocate a future that the caller can use to get the result.
            fut = asyncio.Future()
            await self._fut_queue.put(fut)

        if self._returns_list:
            fut = [
                CompiledDAGFuture(self, self._execution_index, fut, channel_index)
                for channel_index in range(len(self.dag_output_channels))
            ]
        else:
            fut = CompiledDAGFuture(self, self._execution_index, fut)

        self._execution_index += 1
        return fut

    def teardown(self):
        """Teardown and cancel all actor tasks for this DAG. After this
        function returns, the actors should be available to execute new tasks
        or compile a new DAG."""
        monitor = getattr(self, "_monitor", None)
        if monitor is not None:
            monitor.teardown(wait=True)

    def __del__(self):
        monitor = getattr(self, "_monitor", None)
        if monitor is not None:
            # Teardown asynchronously.
            # NOTE(swang): Somehow, this can get called after the CoreWorker
            # has already been destructed, so it is not safe to block in
            # ray.get.
            monitor.teardown(wait=False)


@DeveloperAPI
def build_compiled_dag_from_ray_dag(
    dag: "ray.dag.DAGNode",
    execution_timeout: Optional[float] = None,
    buffer_size_bytes: Optional[int] = None,
    enable_asyncio: bool = False,
    asyncio_max_queue_size: Optional[int] = None,
    max_buffered_results: Optional[int] = None,
    max_inflight_executions: Optional[int] = None,
    custom_nccl_group: Optional[GPUCommunicator] = None,
) -> "CompiledDAG":
    compiled_dag = CompiledDAG(
        execution_timeout,
        buffer_size_bytes,
        enable_asyncio,
        asyncio_max_queue_size,
        max_buffered_results,
        max_inflight_executions,
        custom_nccl_group,
    )

    def _build_compiled_dag(node):
        compiled_dag._add_node(node)
        return node

    root = dag._find_root()
    root.traverse_and_apply(_build_compiled_dag)
    compiled_dag._get_or_compile()
    return compiled_dag<|MERGE_RESOLUTION|>--- conflicted
+++ resolved
@@ -987,7 +987,6 @@
         # Avoid initializing the same custom NCCL group multiple times.
         custom_nccl_group_to_id: Dict[GPUCommunicator, str] = {}
 
-<<<<<<< HEAD
         for custom_nccl_group, dag_nodes in custom_nccl_group_to_dag_nodes.items():
             if custom_nccl_group == self._custom_nccl_group:
                 # If a custom NCCL group is specified for P2P actors,
@@ -1015,19 +1014,6 @@
                 actors_to_nccl_group_id[actors] = nccl_group_id
                 self._nccl_group_ids.append(nccl_group_id)
                 custom_nccl_group_to_id[custom_nccl_group] = nccl_group_id
-=======
-        # If a custom NCCL group is specified for P2P actors, initialize and cache
-        # the NCCL group ID.
-        if nccl_actors and self._custom_nccl_group:
-            # [TODO] Comment for `_nccl_group_id`, since there are multiple ids.
-            # This is the first time we initialize any NCCL group.
-            assert self._custom_nccl_group not in custom_nccl_group_to_id
-            self._nccl_group_id = _init_nccl_group(nccl_actors, self._custom_nccl_group)
-            self._nccl_group_ids.append(self._nccl_group_id)
-            actors = frozenset(nccl_actors)
-            actors_to_nccl_group_id[actors] = self._nccl_group_id
-            custom_nccl_group_to_id[self._custom_nccl_group] = self._nccl_group_id
->>>>>>> a6858c49
 
         # If a custom NCCL group is specified for collective actors, initialize and
         # cache the NCCL group ID.
