--- conflicted
+++ resolved
@@ -9,14 +9,9 @@
     PARENT_CLASS_NODE_KEY,
 )
 from ray.dag.dag_node import DAGNode
-<<<<<<< HEAD
-from ray.experimental.channel.torch_tensor_type import TorchTensorType
+from ray.experimental.channel.torch_tensor_type import GPUCommunicator, TorchTensorType
 from ray.util.collective import types as ray_types
 from ray.util.collective.nccl_types import ReduceOp
-=======
-from ray.experimental.channel.torch_tensor_type import GPUCommunicator, TorchTensorType
-from ray.util.collective import types
->>>>>>> 8294ad09
 
 logger = logging.getLogger(__name__)
 
@@ -27,13 +22,8 @@
     def bind(
         self,
         input_nodes: List["DAGNode"],
-<<<<<<< HEAD
         op: ReduceOp = ReduceOp.SUM,
-        type_hint: Optional[TorchTensorType] = None,
-=======
-        op: types.ReduceOp,
         transport: Union[str, GPUCommunicator] = TorchTensorType.AUTO,
->>>>>>> 8294ad09
     ) -> List[CollectiveOutputNode]:
         # [TODO] Polish.
         """
